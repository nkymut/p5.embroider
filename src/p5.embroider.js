import { DSTWriter } from "./io/p5-tajima-dst-writer.js";
import { GCodeWriter } from "./io/p5-gcode-writer.js";
import { SVGWriter } from "./io/p5-svg-writer.js";
import { JSONWriter } from "./io/p5-json-writer.js";
import { 
  mmToPixel,
  pixelToMm,
  px2mm,
  mm2px,
  inchToMm,
  mmToInch,
  inchToPixel,
  pixelToInch
} from "./utils/unit-conversion.js";
import { 
  drawGrid, 
  drawHoopGuides, 
  drawHoop,
  drawManualHoop,
  drawMachineHoop,
  drawCornerMarks, 
  drawPaperGuides,
  drawEmbroideryWorkspace,
  PAPER_SIZES,
  HOOP_PRESETS,
  getHoopPreset,
  getPaperSize,
  getHoopsByBrand,
  getHoopsByType,
  getHoopsBySize,
  findBestHoop,
  getHoopBrands,
  getHoopTypes
} from "./utils/embroidery-guides.js";
import {
  setupPreviewViewport,
  endPreviewViewport,
  handlePreviewZoom,
  handlePreviewPan,
  startPreviewPan,
  stopPreviewPan,
  resetPreviewViewport,
  fitPreviewToContent,
  getPreviewState,
  screenToWorld,
  worldToScreen,
  drawPreviewControls,
  handlePreviewControlsPressed,
  handlePreviewControlsDragged,
  handlePreviewControlsReleased
} from "./utils/preview-viewport.js";

let _DEBUG = false;

// Allow external control of debug mode
if (typeof window !== "undefined" && window._DEBUG !== undefined) {
  _DEBUG = window._DEBUG;
}

// Import outline utilities
import {
  embroideryOutline,
  embroideryOutlineFromPath,
  exportOutline,
  exportSVGFromPath,
  createConvexHullOutline,
  createBoundingBoxOutline,
  createScaledOutline,
  getConvexHull,
  expandPolygon,
  crossProduct
} from './utils/embroidery-outline.js';



// Expose debug control
function setDebugMode(enabled) {
  _DEBUG = enabled;
  if (typeof window !== "undefined") {
    window._DEBUG = enabled;
  }
}

(function (global) {
  const p5embroidery = global.p5embroidery || {};

  // Internal properties
  let _p5Instance;
  let _recording = false;
  let _drawMode = "stitch"; // 'stitch', 'p5', 'realistic'
  let _stitchData = {
    width: 0,
    height: 0,
    threads: [],
    pixelsPerUnit: 1,
    stitchCount: 0,
  };

  // Vertex properties
  let _shapeKind = null;
  let _vertices = [];
  let _contourVertices = [];
  let _contours = [];
  let _currentContour = [];
  let _isBezier = false;
  let _isCurve = false;
  let _isQuadratic = false;
  let _isContour = false;
  let _isFirstContour = true;

  let _strokeThreadIndex = 0;
  let _fillThreadIndex = 0;

  // Transformation system
  let _transformStack = [];
  let _currentTransform = {
    matrix: [1, 0, 0, 0, 1, 0, 0, 0, 1], // 3x3 identity matrix in column-major order
    strokeSettings: null,
    fillSettings: null,
    strokeThreadIndex: 0,
    fillThreadIndex: 0,
    doStroke: false,
    doFill: false,
    drawMode: "stitch",
    strokeMode: "straight",
    fillMode: "tatami",
  };

  // Embroidery settings
  const _embroiderySettings = {
    stitchLength: 3, // mm
    stitchWidth: 0.2,
    minStitchLength: 1, // mm
    resampleNoise: 0, // 0-1 range
    minimumPathLength: 0,
    maximumJoinDistance: 0,
    maximumStitchesPerSquareMm: 0,
    jumpThreshold: 10, // mm
    units: "mm",
  };

  // stroke mode constants
  const STROKE_MODE = {
    STRAIGHT: "straight",
    ZIGZAG: "zigzag",
    RAMP: "ramp",
    SQUARE: "square",
    LINES: "lines",
    SASHIKO: "sashiko",
  };

  // Add fill mode constants
  const FILL_MODE = {
    TATAMI: "tatami",
    SATIN: "satin",
    SPIRAL: "spiral",
  };

  // Add stroke join constants
  const STROKE_JOIN = {
    ROUND: "round",
    MITER: "miter",
    BEVEL: "bevel",
  };

  let _doStroke = false; // Track if stroke is enabled
  let _currentStrokeMode = STROKE_MODE.STRAIGHT;
  let _currentStrokeJoin = STROKE_JOIN.ROUND; // Default to round joins

  let _doFill = false; // Track if fill is enabled
  let _currentFill = null; // Store current fill color and properties
  let _currentFillMode = FILL_MODE.TATAMI;
  let _fillSettings = {
    stitchLength: 3, // mm
    stitchWidth: 0.2,
    minStitchLength: 0.5, // mm
    resampleNoise: 0, // 0-1 range
    angle: 0, // Angle in radians
    rowSpacing: 0.8, // Space between rows in mm
    tieDistance: 15, // Distance between tie-down stitches in mm
    alternateAngle: false, // Whether to alternate angles between shapes
    color: { r: 0, g: 0, b: 0 },
  };

  // Add a stroke settings object to match the other settings objects
  let _strokeSettings = {
    stitchLength: 3, // mm
    stitchWidth: 0.2,
    minStitchLength: 1, // mm
    resampleNoise: 0, // 0-1 range
    strokeWeight: 0, // Width of the embroidery line
    strokeMode: STROKE_MODE.STRAIGHT,
    strokeJoin: STROKE_JOIN.ROUND, // Add join setting
    strokeEntry: "right", // "right","left","middle"
    strokeExit: "right", // "right","left","middle"
  };

  /**
   * Matrix utility functions for 2D transformations
   * @private
   */

  /**
   * Create an identity matrix
   * @private
   */
  function createIdentityMatrix() {
    return [1, 0, 0, 0, 1, 0, 0, 0, 1];
  }

  /**
   * Multiply two 3x3 matrices (column-major order)
   * @private
   */
  function multiplyMatrix(a, b) {
    const result = new Array(9);

    result[0] = a[0] * b[0] + a[3] * b[1] + a[6] * b[2];
    result[1] = a[1] * b[0] + a[4] * b[1] + a[7] * b[2];
    result[2] = a[2] * b[0] + a[5] * b[1] + a[8] * b[2];

    result[3] = a[0] * b[3] + a[3] * b[4] + a[6] * b[5];
    result[4] = a[1] * b[3] + a[4] * b[4] + a[7] * b[5];
    result[5] = a[2] * b[3] + a[5] * b[4] + a[8] * b[5];

    result[6] = a[0] * b[6] + a[3] * b[7] + a[6] * b[8];
    result[7] = a[1] * b[6] + a[4] * b[7] + a[7] * b[8];
    result[8] = a[2] * b[6] + a[5] * b[7] + a[8] * b[8];

    return result;
  }

  /**
   * Create a translation matrix
   * @private
   */
  function createTranslationMatrix(x, y) {
    return [1, 0, 0, 0, 1, 0, x, y, 1];
  }

  /**
   * Create a rotation matrix
   * @private
   */
  function createRotationMatrix(angle) {
    const cos = Math.cos(angle);
    const sin = Math.sin(angle);
    return [cos, sin, 0, -sin, cos, 0, 0, 0, 1];
  }

  /**
   * Create a scale matrix
   * @private
   */
  function createScaleMatrix(sx, sy = sx) {
    return [sx, 0, 0, 0, sy, 0, 0, 0, 1];
  }

  /**
   * Apply transformation matrix to a point
   * @private
   */
  function transformPoint(point, matrix) {
    const x = point.x * matrix[0] + point.y * matrix[3] + matrix[6];
    const y = point.x * matrix[1] + point.y * matrix[4] + matrix[7];
    return { x, y };
  }

  /**
   * Apply transformation matrix to an array of points
   * @private
   */
  function transformPoints(points, matrix) {
    return points.map((point) => transformPoint(point, matrix));
  }

  /**
   * Helper function to apply current transformation to coordinates if recording
   * Only applies transformation in stitch/realistic modes, not in p5 mode
   * @private
   */
  function applyCurrentTransform(x, y) {
    if (_recording && _drawMode !== "p5") {
      return transformPoint({ x, y }, _currentTransform.matrix);
    }
    return { x, y };
  }

  /**
   * Helper function to apply current transformation to an array of coordinates
   * Only applies transformation in stitch/realistic modes, not in p5 mode
   * @private
   */
  function applyCurrentTransformToPoints(points) {
    if (_recording && _drawMode !== "p5") {
      return transformPoints(points, _currentTransform.matrix);
    }
    return points;
  }

  /**
   * Sets the stroke mode for embroidery stitches.
   * @method setStrokeMode
   * @for p5
   * @param {string} mode - The stroke mode to use ('zigzag', 'lines', or 'sashiko')
   * @example
   * function setup() {
   *   createCanvas(400, 400);
   *   beginRecord(this);
   *   setStrokeMode('zigzag');
   *   line(10, 10, 50, 50); // Will use zigzag stitch pattern
   * }
   */

  p5embroidery.setStrokeMode = function (mode) {
    if (Object.values(STROKE_MODE).includes(mode)) {
      _currentStrokeMode = mode;
      _strokeSettings.strokeMode = mode;
    } else {
      console.warn(`Invalid stroke mode: ${mode}. Using default: ${_currentStrokeMode}`);
    }
  };

  /**
   * Sets the stroke join mode for embroidery stitches.
   * @method setStrokeJoin
   * @for p5
   * @param {string} join - The stroke join mode to use ('round', 'miter', or 'bevel')
   * @example
   * function setup() {
   *   createCanvas(400, 400);
   *   beginRecord(this);
   *   setStrokeJoin('miter');
   *   beginShape();
   *   vertex(20, 20);
   *   vertex(50, 20);
   *   vertex(50, 50);
   *   endShape();
   * }
   */
  p5embroidery.setStrokeJoin = function (join) {
    if (Object.values(STROKE_JOIN).includes(join)) {
      _currentStrokeJoin = join;
      _strokeSettings.strokeJoin = join;
    } else {
      console.warn(`Invalid stroke join: ${join}. Using default: ${_currentStrokeJoin}`);
    }
  };

  /**
   * Sets the fill mode for embroidery fills.
   * @method setFillMode
   * @for p5
   * @param {string} mode - The fill mode to use ('tatami', 'satin', or 'spiral')
   */
  p5embroidery.setFillMode = function (mode) {
    if (Object.values(FILL_MODE).includes(mode)) {
      _currentFillMode = mode;
    } else {
      console.warn(`Invalid fill mode: ${mode}. Using default: ${_currentFillMode}`);
    }
  };

  /**
   * Sets the stroke chirality for embroidery stitches.
   * @method setStrokeEntryExit
   * @for p5
   * @param {string} entry - The entry direction to use ('right' or 'left')
   * @param {string} exit - The exit direction to use ('right' or 'left')
   */
  p5embroidery.setStrokeEntryExit = function (entry = "right", exit = "left") {
    if (entry === "right" || entry === "left" || entry === "middle") {
      _strokeSettings.strokeEntry = entry;
    } else {
      console.warn(`Invalid entry: ${entry}. Using default: ${_strokeSettings.strokeEntry}`);
    }
    if (exit === "right" || exit === "left" || exit === "middle") {
      _strokeSettings.strokeExit = exit;
    } else {
      console.warn(`Invalid exit: ${exit}. Using default: ${_strokeSettings.strokeExit}`);
    }
  };

  /**
   * Sets the fill settings for embroidery.
   * @method setFillSettings
   * @for p5
   * @param {Object} settings - Fill settings object
   * @param {number} [settings.stitchLength] - Length of each stitch in mm
   * @param {number} [settings.stitchWidth] - Width of each stitch in mm
   * @param {number} [settings.minStitchLength] - Minimum stitch length in mm
   * @param {number} [settings.resampleNoise] - Amount of random variation (0-1)
   * @param {number} [settings.angle] - Fill angle in degrees
   * @param {number} [settings.rowSpacing] - Space between rows in mm
   * @param {number} [settings.tieDistance] - Distance between tie-down stitches in mm
   * @param {boolean} [settings.alternateAngle] - Whether to alternate angles between shapes
   */
  p5embroidery.setFillSettings = function (settings) {
    if (settings.stitchLength !== undefined) {
      _fillSettings.stitchLength = settings.stitchLength;
    }
    if (settings.stitchWidth !== undefined) {
      _fillSettings.stitchWidth = settings.stitchWidth;
    }
    if (settings.minStitchLength !== undefined) {
      _fillSettings.minStitchLength = settings.minStitchLength;
    }
    if (settings.resampleNoise !== undefined) {
      _fillSettings.resampleNoise = settings.resampleNoise;
    }

    if (settings.angle !== undefined) {
      _fillSettings.angle = (settings.angle * Math.PI) / 180; // Convert to radians
    }
    if (settings.rowSpacing !== undefined) {
      _fillSettings.rowSpacing = settings.rowSpacing;
    }
    if (settings.tieDistance !== undefined) {
      _fillSettings.tieDistance = settings.tieDistance;
    }
    if (settings.alternateAngle !== undefined) {
      _fillSettings.alternateAngle = settings.alternateAngle;
    }
  };

  /**
   * Thread class for storing color and stitch data.
   * @class Thread
   * @private
   */
  class Thread {
    /**
     * Creates a new Thread instance.
     * @constructor
     * @param {number} r - Red component (0-255)
     * @param {number} g - Green component (0-255)
     * @param {number} b - Blue component (0-255)
     * @param {number} [weight=0.2] - Weight of the thread in mm
     */
    constructor(r, g, b, weight = 0.2) {
      this.color = { r, g, b };
      this.runs = [];
      this.weight = weight;
    }
  }

  /**
   * Begins recording embroidery data.
   * @method beginRecord
   * @for p5
   * @param {p5} p5Instance - The p5.js sketch instance
   * @example
   * function setup() {
   *   createCanvas(400, 400);
   *   beginRecord(this);
   *   // Draw embroidery patterns here
   *   endRecord();
   * }
   */
  p5embroidery.beginRecord = function (p5Instance) {
    if (!p5Instance) {
      throw new Error("Invalid p5 instance provided to beginRecord().");
    }
    _p5Instance = p5Instance;
    _stitchData.width = p5Instance.width;
    _stitchData.height = p5Instance.height;
    _stitchData.threads = [new Thread(0, 0, 0, 0.2)]; // Start with a default black thread
    _recording = true;
    overrideP5Functions();
  };

  /**
   * Ends recording and prepares for export.
   * @method endRecord
   * @for p5
   * @example
   *
   *
   * function setup() {
   *   createCanvas(400, 400);
   *   beginRecord(this);
   *   // Draw embroidery patterns
   *   endRecord();
   * }
   *
   *
   */
  p5embroidery.endRecord = function () {
    _recording = false;
    restoreP5Functions();
    //exportEmbroidery(format);
  };

  let _originalBeginShapeFunc;
  function overrideBeginShapeFunction() {
    _originalBeginShapeFunc = window.beginShape;

    window.beginShape = function (kind) {
      if (_recording) {
        if (
          kind === window.POINTS ||
          kind === window.LINES ||
          kind === window.TRIANGLES ||
          kind === window.TRIANGLE_FAN ||
          kind === window.TRIANGLE_STRIP ||
          kind === window.QUADS ||
          kind === window.QUAD_STRIP
        ) {
          _shapeKind = kind;
        } else {
          _shapeKind = null;
        }

        _vertices = [];
        _contourVertices = [];
        _contours = [];
        _currentContour = [];

        if (_drawMode === "p5") {
          _originalBeginShapeFunc.apply(this, arguments);
        }
      } else {
        _originalBeginShapeFunc.apply(this, arguments);
      }
    };
  }

  let _originalEndShapeFunc;
  function overrideEndShapeFunction() {
    _originalEndShapeFunc = window.endShape;

    window.endShape = function (mode, count = 1) {
      if (count < 1) {
        console.log("🪡 p5.embroider says: You can not have less than one instance");
        count = 1;
      }
      if (_recording) {
        if (_vertices.length === 0) {
          console.log("🪡 p5.embroider says: No vertices to draw");
          return this;
        }
        if (_DEBUG) {
          console.log("endShape", _vertices, _vertices.length);
          console.log("_doStroke", _doStroke);
          console.log("_doFill", _doFill);
        }
        if (!_doStroke && !_doFill) {
          console.log("🪡 p5.embroider says: _doStroke and _doFill are both false");
          return this;
        }

        const closeShape = mode === window.CLOSE;

        if (closeShape && !_isContour) {
          _vertices.push(_vertices[0]);
        }
        if (_doFill) {
          // Convert vertices to pathPoints format for the fill function
          const mainPath = _vertices.map((v) => ({
            x: v.x,
            y: v.y,
          }));

          let fillStitches = [];

          if (_contours.length > 0) {
            // Fill with contours
            if (_DEBUG) console.log("Filling shape with", _contours.length, "contours");
            fillStitches = createTatamiFillWithContours(mainPath, _contours, _fillSettings);
          } else {
            // Simple fill without contours
            fillStitches = createTatamiFillFromPath(mainPath, _fillSettings);
          }

          if (fillStitches && fillStitches.length > 0) {
            _stitchData.threads[_fillThreadIndex].runs.push(fillStitches);

            // Draw fill stitches in visual modes
            if (_drawMode === "stitch" || _drawMode === "realistic") {
              drawStitches(fillStitches, _fillThreadIndex);
            }
          }
        }

        //convert vertices to embroidery stitches
        const stitches = p5embroidery.convertVerticesToStitches(_vertices, _strokeSettings);

        // Debug log
        if (_DEBUG) {
          console.log("endShape: Converted vertices to stitches:", {
            vertices: _vertices.length,
            stitches: stitches.length,
            shapeKind: _shapeKind,
            mode: _drawMode,
          });
        }

        //add stitches to the embroidery data
        _stitchData.threads[_strokeThreadIndex].runs.push(stitches);

        if (_drawMode === "stitch" || _drawMode === "realistic") {
          if (_DEBUG)
            console.log("Drawing stitches:", {
              count: stitches.length,
              threadIndex: _strokeThreadIndex,
              mode: _drawMode,
              firstStitch: stitches.length > 0 ? stitches[0] : null,
              lastStitch: stitches.length > 0 ? stitches[stitches.length - 1] : null,
            });
          drawStitches(stitches, _strokeThreadIndex);
        } else if (_drawMode === "p5") {
          _originalEndShapeFunc.call(_p5Instance, mode, count);
        }

        _isCurve = false;
        _isBezier = false;
        _isQuadratic = false;
        _isContour = false;
        _isFirstContour = true;

        // Reset contour vertices for next shape
        _contourVertices = [];
        _contours = [];
        _currentContour = [];

        // If the shape is closed, the first element was added as last element.
        // We must remove it again to prevent the list of vertices from growing
        // over successive calls to endShape(CLOSE)
        if (closeShape) {
          _vertices.pop();
        }

        // After drawing both shapes
        if (_DEBUG)
          console.log(
            "Thread runs:",
            _stitchData.threads[_strokeThreadIndex].runs.map((run) => ({
              length: run.length,
              first: run.length > 0 ? { x: run[0].x, y: run[0].y } : null,
              last: run.length > 0 ? { x: run[run.length - 1].x, y: run[run.length - 1].y } : null,
            })),
          );
      } else {
        _originalEndShapeFunc.apply(this, arguments);
      }

      return this;
    };
  }

  let _originalVertexFunc;
  function overrideVertexFunction() {
    _originalVertexFunc = window.vertex;

    window.vertex = function (x, y, moveTo, u, v) {
      if (_recording) {
        // Apply current transformation to the vertex coordinates
        const transformedPoint = transformPoint({ x, y }, _currentTransform.matrix);

        // Create a vertex object with named properties instead of an array
        const vert = {
          x: transformedPoint.x,
          y: transformedPoint.y,
          u: u || 0,
          v: v || 0,
          isVert: true,
        };

        if (moveTo) {
          vert.moveTo = moveTo;
        }

        if (_drawMode === "p5") {
          _originalVertexFunc.call(_p5Instance, mmToPixel(x), mmToPixel(y), moveTo, u, v);
        }

        // Add to appropriate container based on contour state
        if (_isContour) {
          _currentContour.push({ x: transformedPoint.x, y: transformedPoint.y });
          if (_DEBUG) console.log("Added to contour (transformed):", { x: transformedPoint.x, y: transformedPoint.y });
        } else {
          _vertices.push(vert);
          if (_DEBUG) console.log("Added to vertices (transformed):", vert);
        }
      } else {
        let args = [mmToPixel(x), mmToPixel(y), moveTo, u, v];
        _originalVertexFunc.apply(this, args);
      }
    };
  }

  /**
   * Overrides p5.js bezierVertex() function.
   * @private
   */
  let _originalBezierVertexFunc;
  function overrideBezierVertexFunction() {
    _originalBezierVertexFunc = window.bezierVertex;

    window.bezierVertex = function (x2, y2, x3, y3, x4, y4) {
      if (_recording) {
        // Apply current transformation to control points
        const cp1 = transformPoint({ x: x2, y: y2 }, _currentTransform.matrix);
        const cp2 = transformPoint({ x: x3, y: y3 }, _currentTransform.matrix);
        const endPoint = transformPoint({ x: x4, y: y4 }, _currentTransform.matrix);

        // Get the last vertex as the starting point - check both main vertices and current contour
        let lastVertex;
        if (_isContour) {
          if (_currentContour.length === 0) {
            console.warn("bezierVertex() called without a previous vertex in contour");
            return;
          }
          lastVertex = _currentContour[_currentContour.length - 1];
        } else {
          if (_vertices.length === 0) {
            console.warn("bezierVertex() called without a previous vertex");
            return;
          }
          lastVertex = _vertices[_vertices.length - 1];
        }
        const x1 = lastVertex.x;
        const y1 = lastVertex.y;

        // Generate bezier curve points using transformed control points
        const bezierPoints = generateBezierPoints(x1, y1, cp1.x, cp1.y, cp2.x, cp2.y, endPoint.x, endPoint.y);

        // Add all points except the first one (which is the last vertex)
        for (let i = 1; i < bezierPoints.length; i++) {
          const point = bezierPoints[i];

          if (_isContour) {
            _currentContour.push({ x: point.x, y: point.y });
          } else {
            const vert = {
              x: point.x,
              y: point.y,
              u: 0,
              v: 0,
              isVert: true,
              isBezier: true,
            };
            _vertices.push(vert);
          }

          if (_drawMode === "p5") {
            if (i === 1) {
              // Call bezierVertex with p5 for the first segment using transformed coordinates
              _originalBezierVertexFunc.call(
                _p5Instance,
                mmToPixel(cp1.x),
                mmToPixel(cp1.y),
                mmToPixel(cp2.x),
                mmToPixel(cp2.y),
                mmToPixel(endPoint.x),
                mmToPixel(endPoint.y),
              );
            }
          }
        }

        _isBezier = true;
        if (_DEBUG) console.log("bezierVertex added points:", bezierPoints.length - 1);
      } else {
        let args = [mmToPixel(x2), mmToPixel(y2), mmToPixel(x3), mmToPixel(y3), mmToPixel(x4), mmToPixel(y4)];
        _originalBezierVertexFunc.apply(this, args);
      }
    };
  }

  /**
   * Overrides p5.js quadraticVertex() function.
   * @private
   */
  let _originalQuadraticVertexFunc;
  function overrideQuadraticVertexFunction() {
    _originalQuadraticVertexFunc = window.quadraticVertex;

    window.quadraticVertex = function (cx, cy, x3, y3) {
      if (_recording) {
        // Apply current transformation to control points
        const controlPoint = transformPoint({ x: cx, y: cy }, _currentTransform.matrix);
        const endPoint = transformPoint({ x: x3, y: y3 }, _currentTransform.matrix);

        // Get the last vertex as the starting point - check both main vertices and current contour
        let lastVertex;
        if (_isContour) {
          if (_currentContour.length === 0) {
            console.warn("quadraticVertex() called without a previous vertex in contour");
            return;
          }
          lastVertex = _currentContour[_currentContour.length - 1];
        } else {
          if (_vertices.length === 0) {
            console.warn("quadraticVertex() called without a previous vertex");
            return;
          }
          lastVertex = _vertices[_vertices.length - 1];
        }
        const x1 = lastVertex.x;
        const y1 = lastVertex.y;

        // Generate quadratic bezier curve points using transformed control points
        const quadraticPoints = generateQuadraticPoints(x1, y1, controlPoint.x, controlPoint.y, endPoint.x, endPoint.y);

        // Add all points except the first one (which is the last vertex)
        for (let i = 1; i < quadraticPoints.length; i++) {
          const point = quadraticPoints[i];

          if (_isContour) {
            _currentContour.push({ x: point.x, y: point.y });
          } else {
            const vert = {
              x: point.x,
              y: point.y,
              u: 0,
              v: 0,
              isVert: true,
              isQuadratic: true,
            };
            _vertices.push(vert);
          }

          if (_drawMode === "p5") {
            if (i === 1) {
              // Call quadraticVertex with p5 for the first segment using transformed coordinates
              _originalQuadraticVertexFunc.call(
                _p5Instance,
                mmToPixel(controlPoint.x),
                mmToPixel(controlPoint.y),
                mmToPixel(endPoint.x),
                mmToPixel(endPoint.y),
              );
            }
          }
        }

        _isQuadratic = true;
        if (_DEBUG) console.log("quadraticVertex added points:", quadraticPoints.length - 1);
      } else {
        let args = [mmToPixel(cx), mmToPixel(cy), mmToPixel(x3), mmToPixel(y3)];
        _originalQuadraticVertexFunc.apply(this, args);
      }
    };
  }

  /**
   * Overrides p5.js curveVertex() function.
   * @private
   */
  let _originalCurveVertexFunc;
  function overrideCurveVertexFunction() {
    _originalCurveVertexFunc = window.curveVertex;

    window.curveVertex = function (x, y) {
      if (_recording) {
        // Apply current transformation to the curve vertex
        const transformedPoint = transformPoint({ x, y }, _currentTransform.matrix);

        // Add to contour vertices for curve calculation using transformed coordinates
        _contourVertices.push({ x: transformedPoint.x, y: transformedPoint.y });

        // For curve vertices, we need at least 4 points to generate a curve segment
        if (_contourVertices.length >= 4) {
          const len = _contourVertices.length;
          const p0 = _contourVertices[len - 4];
          const p1 = _contourVertices[len - 3];
          const p2 = _contourVertices[len - 2];
          const p3 = _contourVertices[len - 1];

          // Generate curve points for this segment
          const curvePoints = generateCurvePoints(p0.x, p0.y, p1.x, p1.y, p2.x, p2.y, p3.x, p3.y);

          // If this is the first curve segment, add all points
          // Otherwise, add all points except the first (to avoid duplication)
          let startIdx;
          if (_isContour) {
            startIdx = _currentContour.length === 0 ? 0 : 1;
          } else {
            startIdx = _vertices.length === 0 ? 0 : 1;
          }

          for (let i = startIdx; i < curvePoints.length; i++) {
            const point = curvePoints[i];

            if (_isContour) {
              _currentContour.push({ x: point.x, y: point.y });
            } else {
              const vert = {
                x: point.x,
                y: point.y,
                u: 0,
                v: 0,
                isVert: true,
                isCurve: true,
              };
              _vertices.push(vert);
            }
          }
        }

        if (_drawMode === "p5") {
          _originalCurveVertexFunc.call(_p5Instance, mmToPixel(transformedPoint.x), mmToPixel(transformedPoint.y));
        }

        _isCurve = true;
        if (_DEBUG) console.log("curveVertex added, contour length:", _contourVertices.length);
      } else {
        _originalCurveVertexFunc.apply(this, arguments);
      }
    };
  }

  /**
   * Generates points along a quadratic Bezier curve.
   * @private
   */
  function generateQuadraticPoints(x1, y1, cx, cy, x3, y3) {
    const points = [];
    const bezierDetail = _p5Instance._bezierDetail || 20;

    for (let i = 0; i <= bezierDetail; i++) {
      const t = i / bezierDetail;
      const x = quadraticBezierPoint(x1, cx, x3, t);
      const y = quadraticBezierPoint(y1, cy, y3, t);
      points.push({ x, y });
    }

    return points;
  }

  /**
   * Calculate a point on a quadratic Bezier curve.
   * @private
   */
  function quadraticBezierPoint(a, b, c, t) {
    const mt = 1 - t;
    const mt2 = mt * mt;
    const t2 = t * t;
    return a * mt2 + 2 * b * mt * t + c * t2;
  }

  /**
   * Converts vertices to embroidery stitches.
   * @method convertVerticesToStitches
   * @private
   * @param {Array} vertices - Array of vertex objects
   * @param {Object} strokeSettings - Settings for the stroke
   * @returns {Array} Array of stitch points
   */
  p5embroidery.convertVerticesToStitches = function (vertices, strokeSettings) {
    let stitches = [];

    if (!vertices || vertices.length < 2) {
      if (_DEBUG) console.log("convertVerticesToStitches: insufficient vertices", vertices);
      return stitches;
    }

    // Extract x,y coordinates from vertex objects for compatibility with path functions
    const pathPoints = vertices.map((v) => ({
      x: v.x,
      y: v.y,
    }));

    if (_DEBUG) {
      console.log("convertVerticesToStitches input:", {
        vertexCount: vertices.length,
        pathPoints: pathPoints,
        strokeWeight: strokeSettings.strokeWeight,
        strokeMode: strokeSettings.strokeMode,
        strokeJoin: strokeSettings.strokeJoin,
      });
    }

    // If we have a stroke weight and multiple vertices, use join-aware stitching
    if (strokeSettings.strokeWeight > 0 && vertices.length > 2) {
      if (_DEBUG) console.log("Using convertPathToStitchesWithJoins");
      return convertPathToStitchesWithJoins(pathPoints, strokeSettings);
    }
    // If we have a stroke weight, use the appropriate path-based function
    else if (strokeSettings.strokeWeight > 0) {
      if (_DEBUG) console.log("Using stroke mode:", strokeSettings.strokeMode);
      switch (strokeSettings.strokeMode) {
        case STROKE_MODE.STRAIGHT:
          return straightLineStitchFromPath(pathPoints, strokeSettings);
        case STROKE_MODE.ZIGZAG:
          return zigzagStitchFromPath(pathPoints, strokeSettings);
        case STROKE_MODE.LINES:
          return multiLineStitchFromPath(pathPoints, strokeSettings);
        case STROKE_MODE.SASHIKO:
          return sashikoStitchFromPath(pathPoints, strokeSettings);
        default:
          // For simple paths, use the convertPathToStitches function
          return convertPathToStitches(pathPoints, strokeSettings);
      }
    } else {
      if (_DEBUG) console.log("Using generic convertPathToStitches");
      // For normal width lines, just use the generic path to stitches conversion
      return convertPathToStitches(pathPoints, strokeSettings);
    }
  };

  /**
   * Overrides p5.js line() function to record embroidery stitches.
   * @private
   */
  let _originalLineFunc;
  function overrideLineFunction() {
    _originalLineFunc = window.line;
    window.line = function (x1, y1, x2, y2) {
      if (_recording) {
        if (_doStroke) {
          // Apply current transformation to coordinates
          const p1 = applyCurrentTransform(x1, y1);
          const p2 = applyCurrentTransform(x2, y2);

          let stitches = convertLineToStitches(p1.x, p1.y, p2.x, p2.y, _strokeSettings);
          _stitchData.threads[_strokeThreadIndex].runs.push(stitches);

          if (_drawMode === "stitch" || _drawMode === "realistic") {
            drawStitches(stitches, _strokeThreadIndex);
          } else if (_drawMode === "p5") {
            _originalStrokeWeightFunc.call(_p5Instance, mmToPixel(_strokeSettings.strokeWeight));
            _originalLineFunc.call(_p5Instance, mmToPixel(x1), mmToPixel(y1), mmToPixel(x2), mmToPixel(y2));
          }
        }
      } else {
        _originalLineFunc.apply(this, arguments);
      }
    };
  }

  /**
   * Overrides p5.js curve() function to record embroidery stitches.
   * @private
   */
  let _originalCurveFunc;
  function overrideCurveFunction() {
    _originalCurveFunc = window.curve;
    window.curve = function (x1, y1, x2, y2, x3, y3, x4, y4) {
      if (_recording) {
        if (_doStroke) {
          // Apply current transformation to control points
          const p1 = applyCurrentTransform(x1, y1);
          const p2 = applyCurrentTransform(x2, y2);
          const p3 = applyCurrentTransform(x3, y3);
          const p4 = applyCurrentTransform(x4, y4);

          // Generate curve points using Catmull-Rom spline with transformed coordinates
          const curvePoints = generateCurvePoints(p1.x, p1.y, p2.x, p2.y, p3.x, p3.y, p4.x, p4.y);
          let stitches = p5embroidery.convertVerticesToStitches(
            curvePoints.map((p) => ({ x: p.x, y: p.y, isVert: true })),
            _strokeSettings,
          );
          _stitchData.threads[_strokeThreadIndex].runs.push(stitches);

          if (_drawMode === "stitch" || _drawMode === "realistic") {
            drawStitches(stitches, _strokeThreadIndex);
          } else if (_drawMode === "p5") {
            _originalStrokeWeightFunc.call(_p5Instance, mmToPixel(_strokeSettings.strokeWeight));
            _originalCurveFunc.call(
              _p5Instance,
              mmToPixel(x1),
              mmToPixel(y1),
              mmToPixel(x2),
              mmToPixel(y2),
              mmToPixel(x3),
              mmToPixel(y3),
              mmToPixel(x4),
              mmToPixel(y4),
            );
          }
        }
      } else {
        _originalCurveFunc.apply(this, arguments);
      }
    };
  }

  /**
   * Overrides p5.js bezier() function to record embroidery stitches.
   * @private
   */
  let _originalBezierFunc;
  function overrideBezierFunction() {
    _originalBezierFunc = window.bezier;
    window.bezier = function (x1, y1, x2, y2, x3, y3, x4, y4) {
      if (_recording) {
        if (_doStroke) {
          // Apply current transformation to control points
          const p1 = applyCurrentTransform(x1, y1);
          const p2 = applyCurrentTransform(x2, y2);
          const p3 = applyCurrentTransform(x3, y3);
          const p4 = applyCurrentTransform(x4, y4);

          // Generate bezier curve points with transformed coordinates
          const bezierPoints = generateBezierPoints(p1.x, p1.y, p2.x, p2.y, p3.x, p3.y, p4.x, p4.y);
          let stitches = p5embroidery.convertVerticesToStitches(
            bezierPoints.map((p) => ({ x: p.x, y: p.y, isVert: true })),
            _strokeSettings,
          );
          _stitchData.threads[_strokeThreadIndex].runs.push(stitches);

          if (_drawMode === "stitch" || _drawMode === "realistic") {
            drawStitches(stitches, _strokeThreadIndex);
          } else if (_drawMode === "p5") {
            _originalStrokeWeightFunc.call(_p5Instance, mmToPixel(_strokeSettings.strokeWeight));
            _originalBezierFunc.call(
              _p5Instance,
              mmToPixel(x1),
              mmToPixel(y1),
              mmToPixel(x2),
              mmToPixel(y2),
              mmToPixel(x3),
              mmToPixel(y3),
              mmToPixel(x4),
              mmToPixel(y4),
            );
          }
        }
      } else {
        _originalBezierFunc.apply(this, arguments);
      }
    };
  }

  /**
   * Generates points along a Catmull-Rom curve.
   * @private
   */
  function generateCurvePoints(x1, y1, x2, y2, x3, y3, x4, y4) {
    const points = [];
    const curveDetail = _p5Instance._curveDetail || 20;

    for (let i = 0; i <= curveDetail; i++) {
      const t = i / curveDetail;
      const x = curvePoint(x1, x2, x3, x4, t);
      const y = curvePoint(y1, y2, y3, y4, t);
      points.push({ x, y });
    }

    return points;
  }

  /**
   * Generates points along a cubic Bezier curve.
   * @private
   */
  function generateBezierPoints(x1, y1, x2, y2, x3, y3, x4, y4) {
    const points = [];
    const bezierDetail = _p5Instance._bezierDetail || 20;

    for (let i = 0; i <= bezierDetail; i++) {
      const t = i / bezierDetail;
      const x = bezierPoint(x1, x2, x3, x4, t);
      const y = bezierPoint(y1, y2, y3, y4, t);
      points.push({ x, y });
    }

    return points;
  }

  /**
   * Calculate a point on a Catmull-Rom curve.
   * @private
   */
  function curvePoint(a, b, c, d, t) {
    const t2 = t * t;
    const t3 = t2 * t;
    return 0.5 * (2 * b + (-a + c) * t + (2 * a - 5 * b + 4 * c - d) * t2 + (-a + 3 * b - 3 * c + d) * t3);
  }

  /**
   * Calculate a point on a cubic Bezier curve.
   * @private
   */
  function bezierPoint(a, b, c, d, t) {
    const t2 = t * t;
    const t3 = t2 * t;
    const mt = 1 - t;
    const mt2 = mt * mt;
    const mt3 = mt2 * mt;
    return a * mt3 + 3 * b * mt2 * t + 3 * c * mt * t2 + d * t3;
  }

  /**
   * Overrides p5.js stroke() function to select thread color.
   * @private
   */
  let _originalStrokeFunc;
  function overrideStrokeFunction() {
    _originalStrokeFunc = window.stroke;
    window.stroke = function () {
      if (_recording) {
        // Get color values from arguments
        let r, g, b;

        if (arguments.length === 1) {
          // Single value or string color
          if (typeof arguments[0] === "string") {
            // Parse color string (e.g., '#FF0000' or 'red')
            const colorObj = _p5Instance.color(arguments[0]);
            r = _p5Instance.red(colorObj);
            g = _p5Instance.green(colorObj);
            b = _p5Instance.blue(colorObj);
          } else {
            // Grayscale value
            r = g = b = arguments[0];
          }
        } else if (arguments.length === 3) {
          // RGB values
          r = arguments[0];
          g = arguments[1];
          b = arguments[2];
        } else {
          // Default to black if invalid arguments
          r = g = b = 0;
        }

        // Check if we already have a thread with this color
        let threadIndex = -1;
        for (let i = 0; i < _stitchData.threads.length; i++) {
          const threadColor = _stitchData.threads[i].color;
          if (threadColor.r === r && threadColor.g === g && threadColor.b === b) {
            threadIndex = i;
            break;
          }
        }

        if (threadIndex === -1) {
          // Create a new thread with this color
          _stitchData.threads.push(new Thread(r, g, b));
          threadIndex = _stitchData.threads.length - 1;
        }

<<<<<<< HEAD
        // Note: Color changes are handled automatically during export
        // Manual trimThread() calls can still be made if needed
=======
        // If we're changing to a different thread and have existing stitches,
        // add a thread trim command at the current position
        // if (_strokeThreadIndex !== threadIndex && _stitchData.threads[_strokeThreadIndex] !== undefined) {
        //   trimThread();
        // }
>>>>>>> da7d4294

        // Set the current thread index
        _strokeThreadIndex = threadIndex;
        _doStroke = true;

        _originalStrokeFunc.apply(this, arguments);
      } else {
        _originalStrokeFunc.apply(this, arguments);
      }
    };
  }

  /**
   * Overrides p5.js noStroke() function to disable embroidery strokes.
   * @private
   */
  let _originalNoStrokeFunc;
  function overrideNoStrokeFunction() {
    _originalNoStrokeFunc = window.noStroke;
    window.noStroke = function () {
      if (_recording) {
        _doStroke = false;
      }
      _originalNoStrokeFunc.apply(this, arguments);
    };
  }

  /**
   * Overrides p5.js fill() function to handle embroidery fills.
   * @private
   */
  let _originalFillFunc;
  function overrideFillFunction() {
    _originalFillFunc = window.fill;
    window.fill = function () {
      if (_recording) {
        // Get color values from arguments
        let r, g, b;

        if (arguments.length === 1) {
          // Single value or string color
          if (typeof arguments[0] === "string") {
            // Parse color string (e.g., '#FF0000' or 'red')
            const colorObj = _p5Instance.color(arguments[0]);
            r = _p5Instance.red(colorObj);
            g = _p5Instance.green(colorObj);
            b = _p5Instance.blue(colorObj);
          } else {
            // Grayscale value
            r = g = b = arguments[0];
          }
        } else if (arguments.length === 3) {
          // RGB values
          r = arguments[0];
          g = arguments[1];
          b = arguments[2];
        } else {
          // Default to black if invalid arguments
          r = g = b = 0;
        }

        // Check if we already have a thread with this color
        let threadIndex = -1;
        for (let i = 0; i < _stitchData.threads.length; i++) {
          const thread = _stitchData.threads[i];
          if (thread.color.r === r && thread.color.g === g && thread.color.b === b) {
            threadIndex = i;
            break;
          }
        }

        if (threadIndex === -1) {
          // Create a new thread with this color
          _stitchData.threads.push(new Thread(r, g, b));
          threadIndex = _stitchData.threads.length - 1;
        }

        // Set the current thread index
        _fillThreadIndex = threadIndex;

        // Store the fill state and color
        _doFill = true;
        _fillSettings.color = { r, g, b };

        _originalFillFunc.apply(this, arguments);
      } else {
        _originalFillFunc.apply(this, arguments);
      }
    };
  }

  /**
   * Overrides p5.js noFill() function to disable embroidery fills.
   * @private
   */
  let _originalNoFillFunc;
  function overrideNoFillFunction() {
    _originalNoFillFunc = window.noFill;
    window.noFill = function () {
      if (_recording) {
        _doFill = false;
        _fillSettings.color = null;
      }
      _originalNoFillFunc.apply(this, arguments);
    };
  }

  /**
   * Overrides p5.js strokeWeight() function to record embroidery stitches.
   * @private
   */
  let _originalStrokeWeightFunc;
  function overrideStrokeWeightFunction() {
    _originalStrokeWeightFunc = window.strokeWeight;

    window.strokeWeight = function (weight) {
      if (_recording) {
        // Set the stroke weight in the stroke settings
        _strokeSettings.strokeWeight = weight;
        //_embroiderySettings.stitchWidth = weight;

        _originalStrokeWeightFunc.call(this, weight);
      } else {
        _originalStrokeWeightFunc.apply(this, arguments);
      }
    };
  }

  /**
   * Overrides p5.js strokeJoin() function to set embroidery stroke join mode.
   * @private
   */
  let _originalStrokeJoinFunc;
  function overrideStrokeJoinFunction() {
    _originalStrokeJoinFunc = window.strokeJoin;

    window.strokeJoin = function (join) {
      if (_recording) {
        // Map p5.js constants to our internal format
        let mappedJoin;
        if (join === window.ROUND || join === "round") {
          mappedJoin = STROKE_JOIN.ROUND;
        } else if (join === window.MITER || join === "miter") {
          mappedJoin = STROKE_JOIN.MITER;
        } else if (join === window.BEVEL || join === "bevel") {
          mappedJoin = STROKE_JOIN.BEVEL;
        } else {
          console.warn(`Invalid stroke join: ${join}. Using default: ${_currentStrokeJoin}`);
          mappedJoin = _currentStrokeJoin;
        }

        _currentStrokeJoin = mappedJoin;
        _strokeSettings.strokeJoin = mappedJoin;

        _originalStrokeJoinFunc.call(this, join);
      } else {
        _originalStrokeJoinFunc.apply(this, arguments);
      }
    };
  }

  /**
   * Overrides p5.js push() function to save embroidery state.
   * @private
   */
  let _originalPushFunc;
  function overridePushFunction() {
    _originalPushFunc = window.push;

    window.push = function () {
      if (_recording) {
        // Save current embroidery transformation state
        _transformStack.push({
          matrix: [..._currentTransform.matrix],
          strokeSettings: { ..._strokeSettings },
          fillSettings: { ..._fillSettings },
          strokeThreadIndex: _strokeThreadIndex,
          fillThreadIndex: _fillThreadIndex,
          doStroke: _doStroke,
          doFill: _doFill,
          drawMode: _drawMode,
          strokeMode: _currentStrokeMode,
          fillMode: _currentFillMode,
        });

        if (_DEBUG) {
          console.log("Embroidery push - saved state", {
            stackSize: _transformStack.length,
            matrix: _currentTransform.matrix,
          });
        }
      }

      // Always call original p5.js push for visual modes
      _originalPushFunc.apply(this, arguments);
    };
  }

  /**
   * Overrides p5.js pop() function to restore embroidery state.
   * @private
   */
  let _originalPopFunc;
  function overridePopFunction() {
    _originalPopFunc = window.pop;

    window.pop = function () {
      if (_recording) {
        if (_transformStack.length === 0) {
          console.warn("🪡 p5.embroider says: pop() called without matching push()");
          return;
        }

        // Restore embroidery transformation state
        const state = _transformStack.pop();
        _currentTransform.matrix = state.matrix;
        _strokeSettings = state.strokeSettings;
        _fillSettings = state.fillSettings;
        _strokeThreadIndex = state.strokeThreadIndex;
        _fillThreadIndex = state.fillThreadIndex;
        _doStroke = state.doStroke;
        _doFill = state.doFill;
        _drawMode = state.drawMode;
        _currentStrokeMode = state.strokeMode;
        _currentFillMode = state.fillMode;

        if (_DEBUG) {
          console.log("Embroidery pop - restored state", {
            stackSize: _transformStack.length,
            matrix: _currentTransform.matrix,
          });
        }
      }

      // Always call original p5.js pop for visual modes
      _originalPopFunc.apply(this, arguments);
    };
  }

  /**
   * Overrides p5.js translate() function to apply embroidery transformations.
   * @private
   */
  let _originalTranslateFunc;
  function overrideTranslateFunction() {
    _originalTranslateFunc = window.translate;

    window.translate = function (x, y, z) {
      if (_recording) {
        // Apply translation to current transformation matrix
        const translationMatrix = createTranslationMatrix(x, y || 0);
        _currentTransform.matrix = multiplyMatrix(_currentTransform.matrix, translationMatrix);

        if (_DEBUG) {
          console.log("Embroidery translate", { x, y, matrix: _currentTransform.matrix });
        }
        if (_drawMode == "p5") {
          _originalTranslateFunc.call(this, mmToPixel(x), mmToPixel(y));
          //_originalTranslateFunc.call(this, x, y);
        }
      } else {
        _originalTranslateFunc.apply(this, arguments);
      }
    };
  }

  /**
   * Overrides p5.js rotate() function to apply embroidery transformations.
   * @private
   */
  let _originalRotateFunc;
  function overrideRotateFunction() {
    _originalRotateFunc = window.rotate;

    window.rotate = function (angle, axis) {
      if (_recording) {
        // Convert angle to radians if needed (p5.js handles this internally)
        const radians = _p5Instance._angleMode === _p5Instance.DEGREES ? angle * (Math.PI / 180) : angle;

        // Apply rotation to current transformation matrix
        const rotationMatrix = createRotationMatrix(radians);
        _currentTransform.matrix = multiplyMatrix(_currentTransform.matrix, rotationMatrix);

        if (_DEBUG) {
          console.log("Embroidery rotate", { angle, radians, matrix: _currentTransform.matrix });
        }
      }

      // Call original p5.js rotate for visual modes
      if (_drawMode === "p5" || !_recording) {
        _originalRotateFunc.apply(this, arguments);
      }
    };
  }

  /**
   * Overrides p5.js scale() function to apply embroidery transformations.
   * @private
   */
  let _originalScaleFunc;
  function overrideScaleFunction() {
    _originalScaleFunc = window.scale;

    window.scale = function (x, y, z) {
      if (_recording) {
        // Handle different parameter formats like p5.js
        let sx = x,
          sy = y;

        if (x instanceof p5.Vector) {
          sx = x.x;
          sy = x.y;
        } else if (Array.isArray(x)) {
          sx = x[0];
          sy = x[1] || x[0];
        } else {
          if (y === undefined) sy = sx;
        }

        // Apply scale to current transformation matrix
        const scaleMatrix = createScaleMatrix(sx, sy);
        _currentTransform.matrix = multiplyMatrix(_currentTransform.matrix, scaleMatrix);

        if (_DEBUG) {
          console.log("Embroidery scale", { sx, sy, matrix: _currentTransform.matrix });
        }
      }

      // Call original p5.js scale for visual modes
      if (_drawMode === "p5" || !_recording) {
        _originalScaleFunc.apply(this, arguments);
      }
    };
  }

  /**
   * Overrides p5.js ellipse() function to record embroidery stitches.
   * @private
   */
  let _originalEllipseFunc;
  function overrideEllipseFunction() {
    _originalEllipseFunc = window.ellipse;
    window.ellipse = function (x, y, w, h) {
      if (_recording) {
        // Calculate radius values
        let radiusX = w / 2;
        let radiusY = h / 2;

        // Generate path points for the ellipse
        let pathPoints = [];
        let numSteps = Math.max(Math.ceil((Math.PI * (radiusX + radiusY)) / _embroiderySettings.stitchLength), 12);

        // Generate points along the ellipse, starting at 0 degrees (right side of ellipse)
        for (let i = 0; i <= numSteps; i++) {
          let angle = (i / numSteps) * Math.PI * 2;
          let pointX = x + Math.cos(angle) * radiusX;
          let pointY = y + Math.sin(angle) * radiusY;

          // Store in mm (internal format)
          pathPoints.push({
            x: pointX,
            y: pointY,
          });
        }

        // Close the path by adding the first point again
        pathPoints.push({
          x: pathPoints[0].x,
          y: pathPoints[0].y,
        });

        // Apply current transformation to all pathPoints
        const transformedPathPoints = applyCurrentTransformToPoints(pathPoints);

        // Record the stitches if we're recording
        if (_recording) {
          if (_doFill) {
            // Convert vertices to pathPoints format for the fill function
            const fillStitches = createTatamiFillFromPath(transformedPathPoints, _fillSettings);
            _stitchData.threads[_fillThreadIndex].runs.push(fillStitches);

            // Draw fill stitches in visual modes
            if (_drawMode === "stitch" || _drawMode === "realistic") {
              drawStitches(fillStitches, _fillThreadIndex);
            }
          }

          // Get the current position (in mm)
          let currentX, currentY;
          if (
            _stitchData.threads[_strokeThreadIndex].runs.length === 0 ||
            _stitchData.threads[_strokeThreadIndex].runs[_stitchData.threads[_strokeThreadIndex].runs.length - 1]
              .length === 0
          ) {
            // If there are no runs or the last run is empty, use the first point on the ellipse
            // (at 0 degrees) as the starting point, not the center
            currentX = transformedPathPoints[0].x;
            currentY = transformedPathPoints[0].y;
          } else {
            // Otherwise, use the last stitch position (already in mm)
            let lastRun =
              _stitchData.threads[_strokeThreadIndex].runs[_stitchData.threads[_strokeThreadIndex].runs.length - 1];
            let lastStitch = lastRun[lastRun.length - 1];
            currentX = lastStitch.x;
            currentY = lastStitch.y;
          }

          // Add a jump stitch to the first point of the ellipse if needed
          if (
            Math.sqrt(
              Math.pow(transformedPathPoints[0].x - currentX, 2) + Math.pow(transformedPathPoints[0].y - currentY, 2),
            ) > _embroiderySettings.jumpThreshold
          ) {
            _stitchData.threads[_strokeThreadIndex].runs.push([
              {
                x: currentX,
                y: currentY,
                command: "jump",
              },
              {
                x: transformedPathPoints[0].x,
                y: transformedPathPoints[0].y,
              },
            ]);
          }

          // Convert path points to stitches based on current stroke mode
          let stitches;
          if (_strokeSettings.strokeWeight > 0) {
            switch (_strokeSettings.strokeMode) {
              case STROKE_MODE.ZIGZAG:
                stitches = zigzagStitchFromPath(transformedPathPoints, _strokeSettings);
                break;
              case STROKE_MODE.LINES:
                stitches = multiLineStitchFromPath(transformedPathPoints, _strokeSettings);
                break;
              case STROKE_MODE.SASHIKO:
                stitches = sashikoStitchFromPath(transformedPathPoints, _strokeSettings);
                break;
              default:
                stitches = straightLineStitchFromPath(transformedPathPoints, _strokeSettings);
            }
          } else {
            // If no stroke weight specified, use straight line stitching
            stitches = straightLineStitchFromPath(transformedPathPoints, _strokeSettings);
          }

          // Add the ellipse stitches
          _stitchData.threads[_strokeThreadIndex].runs.push(stitches);

          // Draw the stitches
          if (_drawMode === "p5") {
            _originalStrokeWeightFunc.call(this, mmToPixel(_strokeSettings.strokeWeight));
            _originalEllipseFunc.call(this, mmToPixel(x), mmToPixel(y), mmToPixel(w), mmToPixel(h));
          } else {
            drawStitches(stitches, _strokeThreadIndex);
          }
        }
      } else {
        _originalEllipseFunc.apply(this, arguments);
      }
    };
  }

  /**
   * Overrides p5.js circle() function to record embroidery stitches.
   * @private
   */
  let _originalCircleFunc;
  function overrideCircleFunction() {
    _originalCircleFunc = window.circle;
    window.circle = function (x, y, r) {
      if (_recording) {
        window.ellipse.call(this, x, y, r, r);
      } else {
        _originalCircleFunc.apply(this, arguments);
      }
    };
  }

  /**
   * Overrides p5.js point() function to record embroidery stitches.
   * @private
   */
  let _originalPointFunc;
  function overridePointFunction() {
    _originalPointFunc = window.point;
    window.point = function (x, y) {
      if (_recording) {
        // Apply current transformation to coordinates
        const p = applyCurrentTransform(x, y);

        // For point, we just add a single stitch
        let stitches = [
          {
            x: p.x,
            y: p.y,
          },
        ];
        _stitchData.threads[_strokeThreadIndex].runs.push(stitches);

        if (_drawMode === "stitch" || _drawMode === "realistic" || _drawMode === "p5") {
          _p5Instance.push();
          _originalStrokeFunc.call(_p5Instance, 255, 0, 0); // Red for stitch points
          _originalStrokeWeightFunc.call(_p5Instance, 3);
          _originalPointFunc.call(_p5Instance, mmToPixel(x), mmToPixel(y));
          _p5Instance.pop();
        }
      } else {
        _originalStrokeWeightFunc.call(this, mmToPixel(_strokeSettings.strokeWeight));
        _originalPointFunc.apply(this, arguments);
      }
    };
  }

  /**
   * Overrides p5.js rect() function to handle embroidery fills.
   * @private
   */
  let _originalRectFunc;
  function overrideRectFunction() {
    _originalRectFunc = window.rect;
    window.rect = function (x, y, w, h, ...cornerRs) {
      if (_recording) {
        const rectMode = _p5Instance._rectMode ?? _p5Instance._renderer?._rectMode;
        let x1, y1;

        if (rectMode === _p5Instance.CENTER) {
          x1 = x - w / 2;
          y1 = y - h / 2;
        } else if (rectMode === _p5Instance.CORNERS) {
          // In CORNERS mode, w is x2 and h is y2. Re-calculate w and h to be width and height.
          w = w - x;
          h = h - y;
          x1 = x;
          y1 = y;
        } else {
          // CORNER mode (default)
          x1 = x;
          y1 = y;
        }

        const x2 = x1 + w;
        const y2 = y1 + h;

        let tl = 0,
          tr = 0,
          br = 0,
          bl = 0;
        if (cornerRs.length === 1 && cornerRs[0] !== undefined) {
          tl = tr = br = bl = cornerRs[0];
        } else if (cornerRs.length >= 4) {
          tl = cornerRs[0] || 0;
          tr = cornerRs[1] || 0;
          br = cornerRs[2] || 0;
          bl = cornerRs[3] || 0;
        }

        const halfW = Math.abs(w) / 2;
        const halfH = Math.abs(h) / 2;
        tl = Math.min(tl, halfW, halfH);
        tr = Math.min(tr, halfW, halfH);
        br = Math.min(br, halfW, halfH);
        bl = Math.min(bl, halfW, halfH);

        const pathPoints = [];

        // Check if we have any corner radii
        const hasCorners = tl > 0 || tr > 0 || br > 0 || bl > 0;

        if (!hasCorners) {
          // Simple rectangle - use 4 corners like triangle/quad for consistent handling
          pathPoints.push({ x: x1, y: y1 });
          pathPoints.push({ x: x2, y: y1 });
          pathPoints.push({ x: x2, y: y2 });
          pathPoints.push({ x: x1, y: y2 });
          pathPoints.push({ x: x1, y: y1 }); // close

          if (_DEBUG) {
            console.log("Simple rectangle path:", pathPoints);
          }
        } else {
          // Complex rectangle with corner radii - use fewer points for better zigzag handling
          const arcDetail = Math.max(3, Math.min(8, Math.ceil(Math.max(tl, tr, br, bl) / 3))); // Limit arc detail

          pathPoints.push({ x: x1 + tl, y: y1 });
          pathPoints.push({ x: x2 - tr, y: y1 });
          if (tr > 0) {
            for (let i = 1; i <= arcDetail; i++) {
              const angle = -Math.PI / 2 + (i / arcDetail) * (Math.PI / 2);
              pathPoints.push({ x: x2 - tr + Math.cos(angle) * tr, y: y1 + tr + Math.sin(angle) * tr });
            }
          }

          pathPoints.push({ x: x2, y: y1 + tr });
          pathPoints.push({ x: x2, y: y2 - br });
          if (br > 0) {
            for (let i = 1; i <= arcDetail; i++) {
              const angle = (i / arcDetail) * (Math.PI / 2);
              pathPoints.push({ x: x2 - br + Math.cos(angle) * br, y: y2 - br + Math.sin(angle) * br });
            }
          }

          pathPoints.push({ x: x2 - br, y: y2 });
          pathPoints.push({ x: x1 + bl, y: y2 });
          if (bl > 0) {
            for (let i = 1; i <= arcDetail; i++) {
              const angle = Math.PI / 2 + (i / arcDetail) * (Math.PI / 2);
              pathPoints.push({ x: x1 + bl + Math.cos(angle) * bl, y: y2 - bl + Math.sin(angle) * bl });
            }
          }

          pathPoints.push({ x: x1, y: y2 - bl });
          pathPoints.push({ x: x1, y: y1 + tl });
          if (tl > 0) {
            for (let i = 1; i <= arcDetail; i++) {
              const angle = Math.PI + (i / arcDetail) * (Math.PI / 2);
              pathPoints.push({ x: x1 + tl + Math.cos(angle) * tl, y: y1 + tl + Math.sin(angle) * tl });
            }
          }
          pathPoints.push({ x: x1 + tl, y: y1 });

          if (_DEBUG) {
            console.log("Complex rectangle path with corners:", pathPoints.length, "points, arcDetail:", arcDetail);
          }
        }

        // Apply current transformation to all pathPoints
        const transformedPathPoints = applyCurrentTransformToPoints(pathPoints);

        if (_doFill) {
          let fillStitches = [];

          switch (_currentFillMode) {
            case FILL_MODE.TATAMI:
              fillStitches = createTatamiFillFromPath(transformedPathPoints, _fillSettings);
              break;
            // Add other fill modes here as they are implemented
            default:
              fillStitches = createTatamiFillFromPath(transformedPathPoints, _fillSettings);
          }

          if (fillStitches && fillStitches.length > 0) {
            // Add the stitches to the current thread
            _stitchData.threads[_fillThreadIndex].runs.push(fillStitches);

            // Draw fill stitches if in appropriate mode
            if (_drawMode === "stitch" || _drawMode === "realistic") {
              drawStitches(fillStitches, _fillThreadIndex);
            }
          }
        }

        if (_doStroke) {
          // Use the path-based stroke approach for consistency
          const strokeStitches = p5embroidery.convertVerticesToStitches(
            transformedPathPoints.map((p) => ({ x: p.x, y: p.y, isVert: true })),
            _strokeSettings,
          );

          if (strokeStitches && strokeStitches.length > 0) {
            _stitchData.threads[_strokeThreadIndex].runs.push(strokeStitches);

            // Draw stroke stitches if in appropriate mode
            if (_drawMode === "stitch" || _drawMode === "realistic") {
              drawStitches(strokeStitches, _strokeThreadIndex);
            }
          }
        }

        // Handle p5 drawing mode
        if (_drawMode === "p5") {
          _originalStrokeWeightFunc.call(_p5Instance, mmToPixel(_strokeSettings.strokeWeight));
          _originalRectFunc.call(
            _p5Instance,
            mmToPixel(x),
            mmToPixel(y),
            mmToPixel(w),
            mmToPixel(h),
            ...cornerRs.map((r) => mmToPixel(r)),
          );
        }
      } else {
        _originalRectFunc.apply(this, arguments);
      }
    };
  }

  /**
   * Overrides p5.js square() function to record embroidery stitches.
   * @private
   */
  let _originalSquareFunc;
  function overrideSquareFunction() {
    _originalSquareFunc = window.square;
    window.square = function (x, y, w) {
      if (_recording) {
        window.rect.call(this, x, y, w, w);
      } else {
        _originalSquareFunc.apply(this, arguments);
      }
    };
  }

  /**
   * Overrides p5.js triangle() function to record embroidery stitches.
   * @private
   */
  let _originalTriangleFunc;
  function overrideTriangleFunction() {
    _originalTriangleFunc = window.triangle;
    window.triangle = function (x1, y1, x2, y2, x3, y3) {
      if (_recording) {
        // Build path points for triangle
        const pathPoints = [
          { x: x1, y: y1 },
          { x: x2, y: y2 },
          { x: x3, y: y3 },
          { x: x1, y: y1 }, // close
        ];

        // Apply current transformation to all pathPoints
        const transformedPathPoints = applyCurrentTransformToPoints(pathPoints);

        // Fill
        if (_doFill) {
          let fillStitches = [];
          switch (_currentFillMode) {
            case FILL_MODE.TATAMI:
              fillStitches = createTatamiFillFromPath(transformedPathPoints, _fillSettings);
              break;
            default:
              fillStitches = createTatamiFillFromPath(transformedPathPoints, _fillSettings);
          }
          if (fillStitches && fillStitches.length > 0) {
            _stitchData.threads[_fillThreadIndex].runs.push(fillStitches);
            if (_drawMode === "stitch" || _drawMode === "realistic") {
              drawStitches(fillStitches, _fillThreadIndex);
            }
          }
        }
        // Stroke
        if (_doStroke) {
          const strokeStitches = p5embroidery.convertVerticesToStitches(
            transformedPathPoints.map((p) => ({ x: p.x, y: p.y, isVert: true })),
            _strokeSettings,
          );
          if (strokeStitches && strokeStitches.length > 0) {
            _stitchData.threads[_strokeThreadIndex].runs.push(strokeStitches);
            if (_drawMode === "stitch" || _drawMode === "realistic") {
              drawStitches(strokeStitches, _strokeThreadIndex);
            }
          }
        }
        if (_drawMode === "p5") {
          _originalStrokeWeightFunc.call(_p5Instance, mmToPixel(_strokeSettings.strokeWeight));
          _originalTriangleFunc.call(
            _p5Instance,
            mmToPixel(x1),
            mmToPixel(y1),
            mmToPixel(x2),
            mmToPixel(y2),
            mmToPixel(x3),
            mmToPixel(y3),
          );
        }
      } else {
        _originalTriangleFunc.apply(this, arguments);
      }
    };
  }
  /**
   * Overrides p5.js quad() function to record embroidery stitches.
   * @private
   */
  let _originalQuadFunc;
  function overrideQuadFunction() {
    _originalQuadFunc = window.quad;
    window.quad = function (x1, y1, x2, y2, x3, y3, x4, y4) {
      if (_recording) {
        const pathPoints = [
          { x: x1, y: y1 },
          { x: x2, y: y2 },
          { x: x3, y: y3 },
          { x: x4, y: y4 },
          { x: x1, y: y1 }, // close
        ];

        // Apply current transformation to all pathPoints
        const transformedPathPoints = applyCurrentTransformToPoints(pathPoints);

        // Fill
        if (_doFill) {
          let fillStitches = [];
          switch (_currentFillMode) {
            case FILL_MODE.TATAMI:
              fillStitches = createTatamiFillFromPath(transformedPathPoints, _fillSettings);
              break;
            default:
              fillStitches = createTatamiFillFromPath(transformedPathPoints, _fillSettings);
          }
          if (fillStitches && fillStitches.length > 0) {
            _stitchData.threads[_fillThreadIndex].runs.push(fillStitches);
            if (_drawMode === "stitch" || _drawMode === "realistic") {
              drawStitches(fillStitches, _fillThreadIndex);
            }
          }
        }
        // Stroke
        if (_doStroke) {
          const strokeStitches = p5embroidery.convertVerticesToStitches(
            transformedPathPoints.map((p) => ({ x: p.x, y: p.y, isVert: true })),
            _strokeSettings,
          );
          if (strokeStitches && strokeStitches.length > 0) {
            _stitchData.threads[_strokeThreadIndex].runs.push(strokeStitches);
            if (_drawMode === "stitch" || _drawMode === "realistic") {
              drawStitches(strokeStitches, _strokeThreadIndex);
            }
          }
        }
        if (_drawMode === "p5") {
          _originalStrokeWeightFunc.call(_p5Instance, mmToPixel(_strokeSettings.strokeWeight));
          _originalQuadFunc.call(
            _p5Instance,
            mmToPixel(x1),
            mmToPixel(y1),
            mmToPixel(x2),
            mmToPixel(y2),
            mmToPixel(x3),
            mmToPixel(y3),
            mmToPixel(x4),
            mmToPixel(y4),
          );
        }
      } else {
        _originalQuadFunc.apply(this, arguments);
      }
    };
  }
  /**
   * Overrides p5.js arc() function to record embroidery stitches.
   * @private
   */
  let _originalArcFunc;
  function overrideArcFunction() {
    _originalArcFunc = window.arc;
    window.arc = function (x, y, w, h, start, stop, mode) {
      if (_recording) {
        if (_DEBUG) {
          console.log("Arc called with:", { x, y, w, h, start, stop, mode, _doFill, _doStroke });
        }

        // Default mode to OPEN if not specified
        if (mode === undefined) {
          mode = window.OPEN || "open";
        }

        // Approximate arc as polyline
        const numSteps = Math.max(
          12,
          Math.ceil((Math.abs(stop - start) * Math.max(w, h)) / (_embroiderySettings.stitchLength * 2)),
        );
        const pathPoints = [];

        // Generate arc points
        for (let i = 0; i <= numSteps; i++) {
          const theta = start + (i / numSteps) * (stop - start);
          pathPoints.push({
            x: x + (Math.cos(theta) * w) / 2,
            y: y + (Math.sin(theta) * h) / 2,
          });
        }

        if (_DEBUG) {
          console.log("Generated arc points:", pathPoints.length);
        }

        // Apply current transformation to all pathPoints
        const transformedPathPoints = applyCurrentTransformToPoints(pathPoints);
        // Also transform the center point
        const transformedCenter = applyCurrentTransform(x, y);

        // Fill - handle all modes, not just PIE and CHORD
        if (_doFill) {
          let fillPathPoints = [...transformedPathPoints];

          if (mode === window.PIE || mode === "pie") {
            // PIE mode: close to center and back to start
            fillPathPoints.push({ x: transformedCenter.x, y: transformedCenter.y });
            fillPathPoints.push(transformedPathPoints[0]);
          } else if (mode === window.CHORD || mode === "chord") {
            // CHORD mode: close with straight line from end to start
            if (transformedPathPoints.length > 1) {
              fillPathPoints.push(transformedPathPoints[0]); // Close the path
            }
          } else {
            // For OPEN mode or undefined, create a pie-like fill (common expectation)
            fillPathPoints.push({ x: transformedCenter.x, y: transformedCenter.y });
            fillPathPoints.push(transformedPathPoints[0]);
          }

          if (_DEBUG) {
            console.log("Fill path points:", fillPathPoints.length, "Mode:", mode);
          }

          let fillStitches = [];

          switch (_currentFillMode) {
            case FILL_MODE.TATAMI:
              fillStitches = createTatamiFillFromPath(fillPathPoints, _fillSettings);
              break;
            case FILL_MODE.SATIN:
              fillStitches = createSatinFillFromPath(fillPathPoints, _fillSettings);
              break;
            case FILL_MODE.SPIRAL:
              fillStitches = createSpiralFillFromPath(fillPathPoints, _fillSettings);
              break;
            default:
              fillStitches = createTatamiFillFromPath(fillPathPoints, _fillSettings);
          }

          if (_DEBUG) {
            console.log("Fill stitches generated:", fillStitches.length);
          }

          if (fillStitches && fillStitches.length > 0) {
            _stitchData.threads[_fillThreadIndex].runs.push(fillStitches);
            if (_drawMode === "stitch" || _drawMode === "realistic") {
              drawStitches(fillStitches, _fillThreadIndex);
            }
          }
        }

        // Stroke (uses transformed arc points, not closed fill path)
        if (_doStroke) {
          let strokePathPoints = transformedPathPoints;

          // For PIE mode, include lines to center for stroke
          if (mode === window.PIE || mode === "pie") {
            strokePathPoints = [
              { x: transformedCenter.x, y: transformedCenter.y }, // Start at center
              ...transformedPathPoints, // Arc points
              { x: transformedCenter.x, y: transformedCenter.y }, // Back to center
            ];
          } else if (mode === window.CHORD || mode === "chord") {
            // For CHORD mode, add the chord line
            strokePathPoints = [
              ...transformedPathPoints,
              transformedPathPoints[0], // Close with chord
            ];
          }
          // For OPEN mode, use transformedPathPoints as-is

          const strokeStitches = p5embroidery.convertVerticesToStitches(
            strokePathPoints.map((p) => ({ x: p.x, y: p.y, isVert: true })),
            _strokeSettings,
          );

          if (strokeStitches && strokeStitches.length > 0) {
            _stitchData.threads[_strokeThreadIndex].runs.push(strokeStitches);
            if (_drawMode === "stitch" || _drawMode === "realistic") {
              drawStitches(strokeStitches, _strokeThreadIndex);
            }
          }
        }

        if (_drawMode === "p5") {
          _originalStrokeWeightFunc.call(_p5Instance, mmToPixel(_strokeSettings.strokeWeight));
          _originalArcFunc.call(_p5Instance, mmToPixel(x), mmToPixel(y), mmToPixel(w), mmToPixel(h), start, stop, mode);
        }
      } else {
        _originalArcFunc.apply(this, arguments);
      }
    };
  }

  /**
   * Overrides p5.js beginContour() function.
   * @private
   */
  let _originalBeginContourFunc;
  function overrideBeginContourFunction() {
    _originalBeginContourFunc = window.beginContour;

    window.beginContour = function () {
      if (_recording) {
        if (_DEBUG) console.log("beginContour called");
        _isContour = true;
        _currentContour = []; // Start a new contour

        if (_drawMode === "p5") {
          _originalBeginContourFunc.call(_p5Instance);
        }
      } else {
        _originalBeginContourFunc.apply(this, arguments);
      }
    };
  }

  /**
   * Overrides p5.js endContour() function.
   * @private
   */
  let _originalEndContourFunc;
  function overrideEndContourFunction() {
    _originalEndContourFunc = window.endContour;

    window.endContour = function () {
      if (_recording) {
        if (_DEBUG) console.log("endContour called, current contour length:", _currentContour.length);

        if (_currentContour.length > 0) {
          // Close the contour if it's not already closed
          const firstPoint = _currentContour[0];
          const lastPoint = _currentContour[_currentContour.length - 1];
          const distance = Math.sqrt(Math.pow(lastPoint.x - firstPoint.x, 2) + Math.pow(lastPoint.y - firstPoint.y, 2));

          // If the contour isn't closed, close it
          if (distance > 0.1) {
            _currentContour.push({ x: firstPoint.x, y: firstPoint.y });
          }

          // Add the completed contour to the contours array
          _contours.push([..._currentContour]);
          if (_DEBUG) console.log("Added contour with", _currentContour.length, "points");
        }

        _currentContour = [];
        _isContour = false;

        if (_drawMode === "p5") {
          _originalEndContourFunc.call(_p5Instance);
        }
      } else {
        _originalEndContourFunc.apply(this, arguments);
      }
    };
  }

  /**
   * Overrides necessary p5.js functions for embroidery recording.
   * @private
   */
  function overrideP5Functions() {
    // Transformation functions
    overridePushFunction();
    overridePopFunction();
    overrideTranslateFunction();
    overrideRotateFunction();
    overrideScaleFunction();

    // Drawing functions
    overrideLineFunction();
    overrideCurveFunction();
    overrideBezierFunction();
    overrideEllipseFunction();
    overrideCircleFunction();
    overrideStrokeWeightFunction();
    overrideStrokeJoinFunction();
    overridePointFunction();
    overrideStrokeFunction();
    overrideNoStrokeFunction();
    overrideFillFunction();
    overrideNoFillFunction();
    overrideRectFunction();
    overrideSquareFunction();
    overrideTriangleFunction();
    overrideQuadFunction();
    overrideArcFunction();

    // Shape vertex functions
    overrideVertexFunction();
    overrideBezierVertexFunction();
    overrideQuadraticVertexFunction();
    overrideCurveVertexFunction();
    overrideBeginShapeFunction();
    overrideEndShapeFunction();
    overrideBeginContourFunction();
    overrideEndContourFunction();
  }

  /**
   * Restores original p5.js functions.
   * @private
   */
  function restoreP5Functions() {
    // Restore transformation functions
    window.push = _originalPushFunc;
    window.pop = _originalPopFunc;
    window.translate = _originalTranslateFunc;
    window.rotate = _originalRotateFunc;
    window.scale = _originalScaleFunc;

    // Restore drawing functions
    window.line = _originalLineFunc;
    window.curve = _originalCurveFunc;
    window.bezier = _originalBezierFunc;
    window.ellipse = _originalEllipseFunc;
    window.circle = _originalCircleFunc;
    window.strokeWeight = _originalStrokeWeightFunc;
    window.strokeJoin = _originalStrokeJoinFunc;
    window.point = _originalPointFunc;
    window.stroke = _originalStrokeFunc;
    window.noStroke = _originalNoStrokeFunc;
    window.fill = _originalFillFunc;
    window.noFill = _originalNoFillFunc;
    window.rect = _originalRectFunc;
    window.square = _originalSquareFunc;
    window.triangle = _originalTriangleFunc;
    window.quad = _originalQuadFunc;
    window.arc = _originalArcFunc;

    // Restore shape vertex functions
    window.vertex = _originalVertexFunc;
    window.bezierVertex = _originalBezierVertexFunc;
    window.quadraticVertex = _originalQuadraticVertexFunc;
    window.curveVertex = _originalCurveVertexFunc;
    window.beginShape = _originalBeginShapeFunc;
    window.endShape = _originalEndShapeFunc;
    window.beginContour = _originalBeginContourFunc;
    window.endContour = _originalEndContourFunc;
  }

  /**
   * Sets the stitch parameters for embroidery.
   * @method setStitch
   * @for p5
   * @param {Number} minLength - Minimum stitch length in millimeters
   * @param {Number} desiredLength - Desired stitch length in millimeters
   * @param {Number} noise - Amount of random variation in stitch length (0-1)
   * @example
   *
   *
   * function setup() {
   *   createCanvas(400, 400);
   *   beginRecord(this);
   *   setStitch(1, 3, 0.2); // min 1mm, desired 3mm, 20% noise
   *   // Draw embroidery patterns
   * }
   *
   *
   */
  p5embroidery.setStitch = function (minLength, desiredLength, noise) {
    _embroiderySettings.minStitchLength = Math.max(0, minLength);
    _embroiderySettings.stitchLength = Math.max(0.1, desiredLength);
    _embroiderySettings.resampleNoise = Math.min(1, Math.max(0, noise));

    _strokeSettings.minStitchLength = _embroiderySettings.minStitchLength;
    _strokeSettings.stitchLength = _embroiderySettings.stitchLength;
    _strokeSettings.resampleNoise = _embroiderySettings.resampleNoise;
  };

  /**
   * Sets the stitch width parameters for embroidery.
   * @method setStitchWidth
   * @for p5
   * @param {Number} width - Width of the stitch in millimeters
   * @example
   *
   *
   * function setup() {
   *   createCanvas(400, 400);
   *   beginRecord(this);
   *   setStitchWidth(0.2); // width 0.2mm
   *   // Draw embroidery patterns
   * }
   *
   *
   */
  p5embroidery.setStitchWidth = function (width) {
    _embroiderySettings.stitchWidth = Math.max(0, width);
    _strokeSettings.stitchWidth = _embroiderySettings.stitchWidth;
    _fillSettings.stitchWidth = _embroiderySettings.stitchWidth;
  };



  /**
   * Sets the stroke settings for embroidery.
   * @method setStrokeSettings
   * @for p5
   * @param {Object} settings - The settings for the stroke
   */

  p5embroidery.setStrokeSettings = function (settings) {
    // Merge default settings with provided settings
    Object.assign(_strokeSettings, settings);
  };

  /**
   * Sets the fill settings for embroidery.
   * @method setFillSettings
   * @for p5
   * @param {Object} settings - The settings for the fill
   */

  p5embroidery.setFillSettings = function (settings) {
    // Merge default settings with provided settings
    Object.assign(_fillSettings, settings);
  };

  /**
   * Sets the draw mode for embroidery.
   * @method setDrawMode
   * @for p5
   * @param {String} mode - The draw mode to set ('stitch', 'p5', 'realistic')
   * @example
   *
   *
   * function setup() {
   *   createCanvas(400, 400);
   *   beginRecord(this);
   *   setDrawMode('stitch'); // Show stitch points and lines
   *   // Draw embroidery patterns
   * }
   *
   *
   */
  p5embroidery.setDrawMode = function (mode) {
    _drawMode = mode;
  };

  /**
   * Converts a line segment into a series of stitches.
   * @private
   * @param {number} x1 - Starting x-coordinate in mm
   * @param {number} y1 - Starting y-coordinate in mm
   * @param {number} x2 - Ending x-coordinate in mm
   * @param {number} y2 - Ending y-coordinate in mm
   * @param {Object} stitchSettings - Settings for the stitches
   * @returns {Array<{x: number, y: number}>} Array of stitch points in mm
   */
  function convertLineToStitches(x1, y1, x2, y2, stitchSettings = _embroiderySettings) {
    if (_DEBUG)
      console.log("Converting line to stitches (before offset):", {
        from: { x: x1, y: y1 },
        to: { x: x2, y: y2 },
      });

    if (_DEBUG)
      console.log("Converting line to stitches", {
        from: { x: x1, y: y1 },
        to: { x: x2, y: y2 },
      });

    let dx = x2 - x1;
    let dy = y2 - y1;
    let distance = Math.sqrt(dx * dx + dy * dy);

    if (_DEBUG)
      console.log("Line properties:", {
        dx,
        dy,
        distance,
        minStitchLength: stitchSettings.minStitchLength,
        stitchLength: stitchSettings.stitchLength,
        strokeWeight: stitchSettings.strokeWeight,
      });

    if (stitchSettings.strokeWeight > 0) {
      switch (_currentStrokeMode) {
        case STROKE_MODE.STRAIGHT:
          return straightLineStitch(x1, y1, x2, y2, stitchSettings);
        case STROKE_MODE.ZIGZAG:
          return zigzagStitch(x1, y1, x2, y2, stitchSettings);
        case STROKE_MODE.RAMP:
          return rampStitch(x1, y1, x2, y2, stitchSettings);
        case STROKE_MODE.SQUARE:
          return squareStitch(x1, y1, x2, y2, stitchSettings);
        case STROKE_MODE.LINES:
          return multiLineStitch(x1, y1, x2, y2, stitchSettings);
        case STROKE_MODE.SASHIKO:
          return sashikoStitch(x1, y1, x2, y2, stitchSettings);
        default:
          return straightLineStitch(x1, y1, x2, y2, stitchSettings);
      }
    } else {
      return straightLineStitch(x1, y1, x2, y2, stitchSettings);
    }
  }

  /**
   * Converts a path into a series of stitches with proper corner joins.
   * @private
   * @param {Array<{x: number, y: number}>} pathPoints - Array of path points in mm
   * @param {Object} stitchSettings - Settings for the stitches
   * @returns {Array<{x: number, y: number}>} Array of stitch points in mm
   */
  function convertPathToStitchesWithJoins(pathPoints, stitchSettings = _embroiderySettings) {
    if (!pathPoints || pathPoints.length < 2) {
      console.warn("Cannot convert path to stitches from insufficient path points");
      return [];
    }

    const strokeWeight = stitchSettings.strokeWeight;
    const joinType = stitchSettings.strokeJoin || _currentStrokeJoin;
    const result = [];

    if (_DEBUG) {
      console.log("convertPathToStitchesWithJoins:", {
        pathPointsCount: pathPoints.length,
        strokeWeight: strokeWeight,
        strokeMode: stitchSettings.strokeMode,
        joinType: joinType,
      });
    }

    // For zigzag and other wide stroke modes, use a different approach
    switch (stitchSettings.strokeMode) {
      case STROKE_MODE.ZIGZAG:
        if (_DEBUG) console.log("Creating zigzag with joins...");
        const zigzagResult = createZigzagWithJoins(pathPoints, stitchSettings);
        if (_DEBUG) console.log("Zigzag result:", zigzagResult.length, "stitches");
        return zigzagResult;
      case STROKE_MODE.LINES:
        return multiLineStitchFromPath(pathPoints, stitchSettings);
      case STROKE_MODE.SASHIKO:
        return sashikoStitchFromPath(pathPoints, stitchSettings);
      default:
        return straightLineStitchFromPath(pathPoints, stitchSettings);
    }
  }

  /**
   * Creates a continuous zigzag pattern with proper corner joins.
   * @private
   * @param {Array<{x: number, y: number}>} pathPoints - Array of path points in mm
   * @param {Object} stitchSettings - Settings for the stitches
   * @returns {Array<{x: number, y: number}>} Array of stitch points in mm
   */
  function createZigzagWithJoins(pathPoints, stitchSettings) {
    if (!pathPoints || pathPoints.length < 2) {
      return [];
    }

    const width = stitchSettings.strokeWeight;
    const density = stitchSettings.stitchLength;
    const result = [];

    // Create parallel paths offset to each side
    const leftPath = createOffsetPath(pathPoints, width / 2, true);
    const rightPath = createOffsetPath(pathPoints, width / 2, false);

    if (leftPath.length === 0 || rightPath.length === 0) {
      // Fall back to simple zigzag if offset calculation fails
      return zigzagStitchFromPath(pathPoints, stitchSettings);
    }

    if (_DEBUG) {
      console.log("Original path:", pathPoints);
      console.log("Left path:", leftPath);
      console.log("Right path:", rightPath);
    }

    // Calculate total path length for zigzag spacing
    let totalLength = 0;
    for (let i = 0; i < pathPoints.length - 1; i++) {
      const dx = pathPoints[i + 1].x - pathPoints[i].x;
      const dy = pathPoints[i + 1].y - pathPoints[i].y;
      totalLength += Math.sqrt(dx * dx + dy * dy);
    }

    const numZigzags = Math.max(2, Math.floor(totalLength / density));

    // Start from left side and ensure we always get valid points
    let currentSide = leftPath;
    let isOnLeftSide = true;

    // Interpolate between left and right paths to create zigzag
    for (let i = 0; i <= numZigzags; i++) {
      const t = i / numZigzags;

      // Alternate between sides for each stitch
      currentSide = isOnLeftSide ? leftPath : rightPath;
      const point = getPointAtRatio(currentSide, t);

      if (point) {
        result.push(point);
        if (_DEBUG && i < 5) {
          console.log(`Zigzag point ${i}: side=${isOnLeftSide ? "left" : "right"}, t=${t}, point=`, point);
        }
      } else {
        // If we can't get a point from one side, try the other
        const alternateSide = isOnLeftSide ? rightPath : leftPath;
        const alternatePoint = getPointAtRatio(alternateSide, t);
        if (alternatePoint) {
          result.push(alternatePoint);
        }
      }

      // Toggle sides for next iteration
      isOnLeftSide = !isOnLeftSide;
    }

    if (_DEBUG) {
      console.log("Zigzag result:", result.slice(0, 10));
    }

    return result;
  }

  /**
   * Simplifies a path by removing redundant points that are too close together.
   * @private
   */
  function simplifyPath(pathPoints, tolerance = 0.1) {
    if (pathPoints.length <= 2) return pathPoints;

    const simplified = [pathPoints[0]]; // Always keep first point

    for (let i = 1; i < pathPoints.length - 1; i++) {
      const prev = simplified[simplified.length - 1];
      const curr = pathPoints[i];
      const next = pathPoints[i + 1];

      // Calculate distance from current point to previous
      const distToPrev = Math.sqrt((curr.x - prev.x) * (curr.x - prev.x) + (curr.y - prev.y) * (curr.y - prev.y));

      // Keep point if it's far enough from previous point
      if (distToPrev >= tolerance) {
        simplified.push(curr);
      }
    }

    // Always keep last point
    simplified.push(pathPoints[pathPoints.length - 1]);

    if (_DEBUG && simplified.length !== pathPoints.length) {
      console.log(`Path simplified: ${pathPoints.length} -> ${simplified.length} points`);
    }

    return simplified;
  }

  /**
   * Creates an offset path parallel to the original path.
   * @private
   * @param {Array<{x: number, y: number}>} pathPoints - Original path points
   * @param {number} offset - Offset distance (positive = left, negative = right)
   * @param {boolean} isLeft - Whether this is the left side offset
   * @returns {Array<{x: number, y: number}>} Offset path points
   */
  function createOffsetPath(pathPoints, offset, isLeft) {
    const offsetPath = [];

    // Simplify the path first to remove closely spaced points
    const simplifiedPath = simplifyPath(pathPoints, 0.2);

    // Check if this is a closed path (first and last points are the same or very close)
    const isClosedPath =
      simplifiedPath.length > 2 &&
      Math.abs(simplifiedPath[0].x - simplifiedPath[simplifiedPath.length - 1].x) < 0.1 &&
      Math.abs(simplifiedPath[0].y - simplifiedPath[simplifiedPath.length - 1].y) < 0.1;

    for (let i = 0; i < simplifiedPath.length; i++) {
      const curr = simplifiedPath[i];
      let prev, next;

      if (isClosedPath) {
        // For closed paths, wrap around for prev/next calculation
        prev = i > 0 ? simplifiedPath[i - 1] : simplifiedPath[simplifiedPath.length - 2]; // Skip duplicate end point
        next = i < simplifiedPath.length - 1 ? simplifiedPath[i + 1] : simplifiedPath[1]; // Skip duplicate start point
      } else {
        // For open paths, use normal indexing
        prev = i > 0 ? simplifiedPath[i - 1] : null;
        next = i < simplifiedPath.length - 1 ? simplifiedPath[i + 1] : null;
      }

      let offsetPoint;

      if (prev === null) {
        // First point of open path - use direction to next point
        const dx = next.x - curr.x;
        const dy = next.y - curr.y;
        const len = Math.sqrt(dx * dx + dy * dy);
        if (len > 0) {
          const perpX = (-dy / len) * (isLeft ? offset : -offset);
          const perpY = (dx / len) * (isLeft ? offset : -offset);
          offsetPoint = { x: curr.x + perpX, y: curr.y + perpY };
        } else {
          offsetPoint = { x: curr.x, y: curr.y };
        }
      } else if (next === null) {
        // Last point of open path - use direction from previous point
        const dx = curr.x - prev.x;
        const dy = curr.y - prev.y;
        const len = Math.sqrt(dx * dx + dy * dy);
        if (len > 0) {
          const perpX = (-dy / len) * (isLeft ? offset : -offset);
          const perpY = (dx / len) * (isLeft ? offset : -offset);
          offsetPoint = { x: curr.x + perpX, y: curr.y + perpY };
        } else {
          offsetPoint = { x: curr.x, y: curr.y };
        }
      } else {
        // Middle point or closed path vertex - calculate proper join
        offsetPoint = calculateOffsetCorner(prev, curr, next, offset, isLeft);
      }

      offsetPath.push(offsetPoint);
    }

    return offsetPath;
  }

  /**
   * Calculates the offset corner point with proper join handling.
   * @private
   */
  function calculateOffsetCorner(p1, p2, p3, offset, isLeft) {
    // Calculate direction vectors
    const v1 = { x: p2.x - p1.x, y: p2.y - p1.y };
    const v2 = { x: p3.x - p2.x, y: p3.y - p2.y };

    // Normalize
    const len1 = Math.sqrt(v1.x * v1.x + v1.y * v1.y);
    const len2 = Math.sqrt(v2.x * v2.x + v2.y * v2.y);

    // Handle very short segments (common in curved corners)
    if (len1 < 0.1 || len2 < 0.1) {
      // Use simple perpendicular offset for tiny segments
      const avgVecX = (v1.x + v2.x) / 2;
      const avgVecY = (v1.y + v2.y) / 2;
      const avgLen = Math.sqrt(avgVecX * avgVecX + avgVecY * avgVecY);

      if (avgLen > 0) {
        const actualOffset = isLeft ? offset : -offset;
        const perpX = (-avgVecY / avgLen) * actualOffset;
        const perpY = (avgVecX / avgLen) * actualOffset;
        return { x: p2.x + perpX, y: p2.y + perpY };
      }
      return { x: p2.x, y: p2.y };
    }

    const n1 = { x: v1.x / len1, y: v1.y / len1 };
    const n2 = { x: v2.x / len2, y: v2.y / len2 };

    // Check angle between vectors to handle sharp turns
    const dot = n1.x * n2.x + n1.y * n2.y;
    const angle = Math.acos(Math.max(-1, Math.min(1, dot)));

    // Calculate perpendiculars
    const actualOffset = isLeft ? offset : -offset;
    const perp1 = { x: -n1.y * actualOffset, y: n1.x * actualOffset };
    const perp2 = { x: -n2.y * actualOffset, y: n2.x * actualOffset };

    // For very small angles (nearly straight line), use simple averaging
    if (angle < 0.1) {
      const avgPerpX = (perp1.x + perp2.x) / 2;
      const avgPerpY = (perp1.y + perp2.y) / 2;
      return { x: p2.x + avgPerpX, y: p2.y + avgPerpY };
    }

    // For sharp angles (< 30 degrees), limit the miter to prevent extreme spikes
    if (angle < Math.PI / 6) {
      const avgPerpX = (perp1.x + perp2.x) / 2;
      const avgPerpY = (perp1.y + perp2.y) / 2;
      return { x: p2.x + avgPerpX, y: p2.y + avgPerpY };
    }

    // Calculate intersection of offset lines
    const line1Start = { x: p1.x + perp1.x, y: p1.y + perp1.y };
    const line1End = { x: p2.x + perp1.x, y: p2.y + perp1.y };
    const line2Start = { x: p2.x + perp2.x, y: p2.y + perp2.y };
    const line2End = { x: p3.x + perp2.x, y: p3.y + perp2.y };

    const intersection = lineLineIntersection(line1Start, line1End, line2Start, line2End);

    if (intersection) {
      // Limit miter length to prevent extreme spikes
      const miterDistance = Math.sqrt(
        (intersection.x - p2.x) * (intersection.x - p2.x) + (intersection.y - p2.y) * (intersection.y - p2.y),
      );
      const maxMiterDistance = Math.abs(offset) * 3; // Reduced miter limit for stability

      if (miterDistance <= maxMiterDistance) {
        return intersection;
      }
    }

    // Fall back to averaged perpendicular for failed intersections or extreme miters
    const avgPerpX = (perp1.x + perp2.x) / 2;
    const avgPerpY = (perp1.y + perp2.y) / 2;
    const avgLen = Math.sqrt(avgPerpX * avgPerpX + avgPerpY * avgPerpY);

    if (avgLen > 0) {
      // Normalize and scale to proper offset
      const scale = Math.abs(offset) / avgLen;
      return {
        x: p2.x + avgPerpX * scale,
        y: p2.y + avgPerpY * scale,
      };
    } else {
      return { x: p2.x, y: p2.y };
    }
  }

  /**
   * Gets a point at a specific ratio along a path.
   * @private
   */
  function getPointAtRatio(pathPoints, ratio) {
    if (!pathPoints || pathPoints.length === 0) return null;
    if (pathPoints.length === 1) return pathPoints[0];

    // Calculate total path length
    let totalLength = 0;
    const segments = [];

    for (let i = 0; i < pathPoints.length - 1; i++) {
      const dx = pathPoints[i + 1].x - pathPoints[i].x;
      const dy = pathPoints[i + 1].y - pathPoints[i].y;
      const length = Math.sqrt(dx * dx + dy * dy);
      segments.push(length);
      totalLength += length;
    }

    if (totalLength === 0) return pathPoints[0];

    // Find target distance along path
    const targetDistance = ratio * totalLength;
    let currentDistance = 0;

    // Find which segment contains the target point
    for (let i = 0; i < segments.length; i++) {
      if (currentDistance + segments[i] >= targetDistance) {
        // Interpolate within this segment
        const segmentRatio = (targetDistance - currentDistance) / segments[i];
        const p1 = pathPoints[i];
        const p2 = pathPoints[i + 1];

        return {
          x: p1.x + (p2.x - p1.x) * segmentRatio,
          y: p1.y + (p2.y - p1.y) * segmentRatio,
        };
      }
      currentDistance += segments[i];
    }

    // If we get here, return the last point
    return pathPoints[pathPoints.length - 1];
  }

  /**
   * Converts a path into a series of stitches.
   * @private
   * @param {Array<{x: number, y: number}>} pathPoints - Array of path points in mm
   * @param {Object} stitchSettings - Settings for the stitches
   * @returns {Array<{x: number, y: number}>} Array of stitch points in mm
   */
  function convertPathToStitches(pathPoints, stitchSettings = _embroiderySettings) {
    if (!pathPoints || pathPoints.length < 2) {
      console.warn("Cannot convert path to stitches from insufficient path points");
      return [];
    }

    if (stitchSettings.strokeWeight > 0) {
      switch (_currentStrokeMode) {
        case STROKE_MODE.STRAIGHT:
          return straightLineStitchFromPath(pathPoints, stitchSettings);
        case STROKE_MODE.ZIGZAG:
          return zigzagStitchFromPath(pathPoints, stitchSettings);
        case STROKE_MODE.RAMP:
          return rampStitchFromPath(pathPoints, stitchSettings);
        case STROKE_MODE.SQUARE:
          return squareStitchFromPath(pathPoints, stitchSettings);
        case STROKE_MODE.LINES:
          return multiLineStitchFromPath(pathPoints, stitchSettings);
        case STROKE_MODE.SASHIKO:
          return sashikoStitchFromPath(pathPoints, stitchSettings);
        default:
          // For simple straight stitches, we'll need to break this down segment by segment
          const result = [];
          for (let i = 0; i < pathPoints.length - 1; i++) {
            const p1 = pathPoints[i];
            const p2 = pathPoints[i + 1];
            const segmentStitches = straightLineStitch(p1.x, p1.y, p2.x, p2.y, stitchSettings);
            result.push(...segmentStitches);
          }
          return result;
      }
    } else {
      // For simple straight stitches, we'll need to break this down segment by segment
      const result = [];
      for (let i = 0; i < pathPoints.length - 1; i++) {
        const p1 = pathPoints[i];
        const p2 = pathPoints[i + 1];
        const segmentStitches = straightLineStitch(p1.x, p1.y, p2.x, p2.y, stitchSettings);
        result.push(...segmentStitches);
      }
      return result;
    }
  }

  /**
   * Creates join stitches at corners between path segments.
   * @private
   * @param {Object} p1 - First point {x, y}
   * @param {Object} p2 - Corner point {x, y}
   * @param {Object} p3 - Third point {x, y}
   * @param {Object} stitchSettings - Settings for the stitches
   * @returns {Array<{x: number, y: number}>} Array of join stitch points in mm
   */
  function createJoinStitches(p1, p2, p3, stitchSettings) {
    const joinType = stitchSettings.strokeJoin || _currentStrokeJoin;
    const strokeWeight = stitchSettings.strokeWeight;
    const joinStitches = [];

    if (strokeWeight <= 0) {
      return joinStitches;
    }

    // Calculate vectors for the two segments
    const v1 = {
      x: p2.x - p1.x,
      y: p2.y - p1.y,
    };
    const v2 = {
      x: p3.x - p2.x,
      y: p3.y - p2.y,
    };

    // Normalize vectors
    const len1 = Math.sqrt(v1.x * v1.x + v1.y * v1.y);
    const len2 = Math.sqrt(v2.x * v2.x + v2.y * v2.y);

    if (len1 === 0 || len2 === 0) {
      return joinStitches; // Skip if zero-length segments
    }

    const n1 = { x: v1.x / len1, y: v1.y / len1 };
    const n2 = { x: v2.x / len2, y: v2.y / len2 };

    // Calculate perpendicular vectors
    const perp1 = { x: -n1.y, y: n1.x };
    const perp2 = { x: -n2.y, y: n2.x };

    // Calculate angle between segments
    const dot = n1.x * n2.x + n1.y * n2.y;
    const angle = Math.acos(Math.max(-1, Math.min(1, dot)));

    // Skip join if angle is very small (nearly straight line)
    if (angle < 0.1) {
      return joinStitches;
    }

    const halfStroke = strokeWeight / 2;

    switch (joinType) {
      case STROKE_JOIN.ROUND:
        return createRoundJoin(p2, perp1, perp2, halfStroke, angle, stitchSettings);

      case STROKE_JOIN.MITER:
        return createMiterJoin(p2, perp1, perp2, halfStroke, angle, stitchSettings);

      case STROKE_JOIN.BEVEL:
        return createBevelJoin(p2, perp1, perp2, halfStroke, stitchSettings);

      default:
        return createRoundJoin(p2, perp1, perp2, halfStroke, angle, stitchSettings);
    }
  }

  /**
   * Creates round join stitches.
   * @private
   */
  function createRoundJoin(center, perp1, perp2, radius, angle, stitchSettings) {
    const joinStitches = [];
    const numSteps = Math.max(3, Math.ceil((angle * radius) / stitchSettings.stitchLength));

    // Determine the direction of the arc (clockwise or counterclockwise)
    const cross = perp1.x * perp2.y - perp1.y * perp2.x;
    const direction = cross > 0 ? 1 : -1;

    // Start and end points of the join
    const startPoint = {
      x: center.x + perp1.x * radius,
      y: center.y + perp1.y * radius,
    };
    const endPoint = {
      x: center.x + perp2.x * radius,
      y: center.y + perp2.y * radius,
    };

    // Calculate start angle for the arc
    const startAngle = Math.atan2(perp1.y, perp1.x);

    // Create arc stitches
    for (let i = 0; i <= numSteps; i++) {
      const t = i / numSteps;
      const currentAngle = startAngle + angle * direction * t;

      joinStitches.push({
        x: center.x + Math.cos(currentAngle) * radius,
        y: center.y + Math.sin(currentAngle) * radius,
      });
    }

    return joinStitches;
  }

  /**
   * Creates miter join stitches.
   * @private
   */
  function createMiterJoin(center, perp1, perp2, radius, angle, stitchSettings) {
    const joinStitches = [];

    // Calculate the miter point
    const miterLength = radius / Math.sin(angle / 2);

    // Limit miter length to prevent extreme spikes
    const maxMiterLength = radius * 4; // Miter limit
    const actualMiterLength = Math.min(miterLength, maxMiterLength);

    // Calculate bisector direction
    const bisectorX = (perp1.x + perp2.x) / 2;
    const bisectorY = (perp1.y + perp2.y) / 2;
    const bisectorLen = Math.sqrt(bisectorX * bisectorX + bisectorY * bisectorY);

    if (bisectorLen === 0) {
      // Fall back to bevel if bisector calculation fails
      return createBevelJoin(center, perp1, perp2, radius, stitchSettings);
    }

    const normalizedBisectorX = bisectorX / bisectorLen;
    const normalizedBisectorY = bisectorY / bisectorLen;

    // Create miter point
    const miterPoint = {
      x: center.x + normalizedBisectorX * actualMiterLength,
      y: center.y + normalizedBisectorY * actualMiterLength,
    };

    // Add stitches from end of first segment to miter point to start of second segment
    const startPoint = {
      x: center.x + perp1.x * radius,
      y: center.y + perp1.y * radius,
    };
    const endPoint = {
      x: center.x + perp2.x * radius,
      y: center.y + perp2.y * radius,
    };

    // Create stitches for the miter
    const stitches1 = straightLineStitch(startPoint.x, startPoint.y, miterPoint.x, miterPoint.y, stitchSettings);
    const stitches2 = straightLineStitch(miterPoint.x, miterPoint.y, endPoint.x, endPoint.y, stitchSettings);

    joinStitches.push(...stitches1, ...stitches2);

    return joinStitches;
  }

  /**
   * Creates bevel join stitches.
   * @private
   */
  function createBevelJoin(center, perp1, perp2, radius, stitchSettings) {
    const joinStitches = [];

    // Simple bevel: straight line between the two perpendicular points
    const startPoint = {
      x: center.x + perp1.x * radius,
      y: center.y + perp1.y * radius,
    };
    const endPoint = {
      x: center.x + perp2.x * radius,
      y: center.y + perp2.y * radius,
    };

    const bevelStitches = straightLineStitch(startPoint.x, startPoint.y, endPoint.x, endPoint.y, stitchSettings);
    joinStitches.push(...bevelStitches);

    return joinStitches;
  }

  /**
   * Creates zigzag stitches.
   * @method zigzagStitch
   * @private
   * @param {number} x1 - Starting x-coordinate in mm
   * @param {number} y1 - Starting y-coordinate in mm
   * @param {number} x2 - Ending x-coordinate in mm
   * @param {number} y2 - Ending y-coordinate in mm
   * @param {Object} stitchSettings - Settings for the stitches
   * @returns {Array<{x: number, y: number}>} Array of stitch points in mm
   */
  function zigzagStitch(x1, y1, x2, y2, stitchSettings) {
    // This is now a wrapper function that calls the path-based implementation
    const pathPoints = [
      { x: x1, y: y1 },
      { x: x2, y: y2 },
    ];

    // For a simple straight line, we can implement the zigzag directly
    // instead of calling the path-based version
    let stitches = [];
    let dx = x2 - x1;
    let dy = y2 - y1;
    let distance = Math.sqrt(dx * dx + dy * dy);

    // Check for zero distance to prevent division by zero
    if (distance === 0 || distance < 0.001) {
      // If points are the same or very close, just return the start point
      if (_DEBUG) console.log("Zero distance detected in zigzagStitch, returning single point");
      return [
        {
          x: x1,
          y: y1,
        },
      ];
    }

    // Calculate perpendicular vector for zigzag
    let perpX = -dy / distance;
    let perpY = dx / distance;

    // Use strokeWeight for the width of the zigzag
    let width = stitchSettings.strokeWeight > 0 ? stitchSettings.strokeWeight : 2;

    // Calculate number of zigzag segments
    let zigzagDistance = stitchSettings.stitchLength;
    let numZigzags = Math.max(2, Math.floor(distance / zigzagDistance));

    // Create zigzag pattern
    let halfWidth = width / 2;
    let entry = stitchSettings.strokeEntry;
    let exit = stitchSettings.strokeExit;
    let side = 1;

    if (entry === "right") {
      side = -1;
    } else if (entry === "left") {
      side = 1;
    } else if (entry === "middle") {
      side = 0;
    }

    // Add first point
    stitches.push({
      x: x1 + perpX * halfWidth * side,
      y: y1 + perpY * halfWidth * side,
    });

    // Add zigzag points
    for (let i = 1; i <= numZigzags; i++) {
      let t = i / numZigzags;
      if (side == 0) {
        side = 1;
      } else {
        side = -side; // Alternate sides
      }
      if (i == numZigzags) {
        if (exit == "right") {
          side = -1;
        } else if (exit == "left") {
          side = 1;
        } else if (exit == "middle") {
          side = 0;
        }
      }

      let pointX = x1 + dx * t + perpX * halfWidth * side;
      let pointY = y1 + dy * t + perpY * halfWidth * side;

      stitches.push({
        x: pointX,
        y: pointY,
      });
    }

    if (_DEBUG) console.log("Generated zigzag stitches:", stitches);
    return stitches;
  }

  /**
   * Creates ramp stitches (sawtooth wave pattern).
   * @method rampStitch
   * @private
   * @param {number} x1 - Starting x-coordinate in mm
   * @param {number} y1 - Starting y-coordinate in mm
   * @param {number} x2 - Ending x-coordinate in mm
   * @param {number} y2 - Ending y-coordinate in mm
   * @param {Object} stitchSettings - Settings for the stitches
   * @returns {Array<{x: number, y: number}>} Array of stitch points in mm
   */
  function rampStitch(x1, y1, x2, y2, stitchSettings) {
    let stitches = [];
    let dx = x2 - x1;
    let dy = y2 - y1;
    let distance = Math.sqrt(dx * dx + dy * dy);

    // Check for zero distance to prevent division by zero
    if (distance === 0 || distance < 0.001) {
      if (_DEBUG) console.log("Zero distance detected in rampStitch, returning single point");
      return [{ x: x1, y: y1 }];
    }

    // Calculate perpendicular vector for ramp
    let perpX = -dy / distance;
    let perpY = dx / distance;

    // Use strokeWeight for the width of the ramp
    let width = stitchSettings.strokeWeight > 0 ? stitchSettings.strokeWeight : 2;
    let halfWidth = width / 2;

    // Calculate number of ramp segments
    let rampDistance = stitchSettings.stitchLength;
    let numRamps = Math.max(2, Math.floor(distance / rampDistance));

    let entry = stitchSettings.strokeEntry;
    let exit = stitchSettings.strokeExit;
    let currentSide = 1;

    if (entry === "right") {
      currentSide = 1;
    } else if (entry === "left") {
      currentSide = -1;
    }

    // Add first point
    stitches.push({
      x: x1 + perpX * halfWidth * currentSide,
      y: y1 + perpY * halfWidth * currentSide,
    });

    // Create ramp pattern - sawtooth wave (gradual rise, sharp drop)
    for (let i = 1; i <= numRamps; i++) {
      let t = i / numRamps;

      if (i % 1 === 0) {
        currentSide = -currentSide;
      }
      let pointX = x1 + dx * t + perpX * halfWidth * currentSide;
      let pointY = y1 + dy * t + perpY * halfWidth * currentSide;
      let pointX1 = x1 + dx * t + perpX * halfWidth * -currentSide;
      let pointY1 = y1 + dy * t + perpY * halfWidth * -currentSide;

      stitches.push({
        x: pointX,
        y: pointY,
      });

      if (entry === "right") {
        if (currentSide === -1) {
          stitches.push({
            x: pointX1,
            y: pointY1,
          });
        }
      } else if (entry === "left") {
        if (currentSide === 1) {
          stitches.push({
            x: pointX1,
            y: pointY1,
          });

          //ellipse(pointX1, pointY1, 5, 5)
        }
      }
    }

    if (_DEBUG) console.log("Generated ramp stitches:", stitches);
    return stitches;
  }

  /**
   * Creates square stitches (square wave pattern).
   * @method squareStitch
   * @private
   * @param {number} x1 - Starting x-coordinate in mm
   * @param {number} y1 - Starting y-coordinate in mm
   * @param {number} x2 - Ending x-coordinate in mm
   * @param {number} y2 - Ending y-coordinate in mm
   * @param {Object} stitchSettings - Settings for the stitches
   * @returns {Array<{x: number, y: number}>} Array of stitch points in mm
   */
  function squareStitch(x1, y1, x2, y2, stitchSettings) {
    let stitches = [];
    let dx = x2 - x1;
    let dy = y2 - y1;
    let distance = Math.sqrt(dx * dx + dy * dy);

    // Check for zero distance to prevent division by zero
    if (distance === 0 || distance < 0.001) {
      if (_DEBUG) console.log("Zero distance detected in squareStitch, returning single point");
      return [{ x: x1, y: y1 }];
    }

    // Calculate perpendicular vector for square wave
    let perpX = -dy / distance;
    let perpY = dx / distance;

    // Use strokeWeight for the width of the square wave
    let width = stitchSettings.strokeWeight > 0 ? stitchSettings.strokeWeight : 2;
    let halfWidth = width / 2;

    // Calculate number of square wave segments
    let squareDistance = stitchSettings.stitchLength;
    let numSquares = Math.max(2, Math.floor(distance / squareDistance));

    let entry = stitchSettings.strokeEntry;
    let exit = stitchSettings.strokeExit;
    let currentSide = 1;

    if (entry === "right") {
      currentSide = -1;
    } else if (entry === "left") {
      currentSide = 1;
    } else if (entry === "middle") {
      currentSide = 0;
    }

    // Add first point
    if (entry === "middle") {
      stitches.push({
        x: x1 + perpX * halfWidth * currentSide,
        y: y1 + perpY * halfWidth * currentSide,
      });
    } else {
      stitches.push({
        x: x1 + perpX * halfWidth * currentSide,
        y: y1 + perpY * halfWidth * currentSide,
      });
      stitches.push({
        x: x1 + perpX * halfWidth * -currentSide,
        y: y1 + perpY * halfWidth * -currentSide,
      });
    }

    // Create square wave pattern - abrupt transitions between high and low states
    for (let i = 1; i <= numSquares - 1; i++) {
      let t = i / numSquares;
      let pointX;
      let pointY;
      let pointX1;
      let pointY1;

      // Square wave: stay at current level for half the period, then jump to opposite
      if (i % 1 === 0) {
        currentSide = -currentSide; // Abrupt transition
      }

      if (entry === "middle") {
        if (i === 1) currentSide = 0;
        if (i === 2) currentSide = -1;
      }

      pointX = x1 + dx * t + perpX * halfWidth * currentSide;
      pointY = y1 + dy * t + perpY * halfWidth * currentSide;
      pointX1 = x1 + dx * t + perpX * halfWidth * -currentSide;
      pointY1 = y1 + dy * t + perpY * halfWidth * -currentSide;

      if (exit === "middle") {
        if (i == 1) {
          currentSide = -1;
          pointX = x1 + dx * t;
          pointY = y1 + dy * t;
          pointX1 = x1 + dx * t + perpX * halfWidth * currentSide;
          pointY1 = y1 + dy * t + perpY * halfWidth * currentSide;
        } else if (i == numSquares - 1) {
          pointX = x1 + dx * t + perpX * halfWidth * currentSide;
          pointY = y1 + dy * t + perpY * halfWidth * currentSide;
          pointX1 = x1 + dx * t;
          pointY1 = y1 + dy * t;
        }

        stitches.push({
          x: pointX,
          y: pointY,
        });
        stitches.push({
          x: pointX1,
          y: pointY1,
        });
      } else {
        stitches.push({
          x: pointX,
          y: pointY,
        });
        stitches.push({
          x: pointX1,
          y: pointY1,
        });
      }
    }

    // Add last point
    if (exit === "middle") {
      stitches.push({
        x: x2,
        y: y2,
      });
    } else {
      currentSide = -currentSide;
      stitches.push({
        x: x2 + perpX * halfWidth * currentSide,
        y: y2 + perpY * halfWidth * currentSide,
      });
      stitches.push({
        x: x2 + perpX * halfWidth * -currentSide,
        y: y2 + perpY * halfWidth * -currentSide,
      });
    }

    if (_DEBUG) console.log("Generated square stitches:", stitches);
    return stitches;
  }

  /**
   * Creates straight line stitches.
   * @method straightLineStitch
   * @private
   * @param {number} x1 - Starting x-coordinate in mm
   * @param {number} y1 - Starting y-coordinate in mm
   * @param {number} x2 - Ending x-coordinate in mm
   * @param {number} y2 - Ending y-coordinate in mm
   * @param {Object} [stitchSettings=_embroiderySettings] - Settings for the stitches
   * @returns {Array<{x: number, y: number}>} Array of stitch points in mm
   */
  function straightLineStitch(x1, y1, x2, y2, stitchSettings = _embroiderySettings) {
    let stitches = [];
    let dx = x2 - x1;
    let dy = y2 - y1;
    const distance = Math.sqrt(dx * dx + dy * dy);
    // Add first stitch at starting point
    stitches.push({
      x: x1,
      y: y1,
    });

    // If distance is less than minimum stitch length, we're done
    if (distance < stitchSettings.minStitchLength) {
      return stitches;
    }

    let baseStitchLength = stitchSettings.stitchLength;
    let numStitches = Math.floor(distance / baseStitchLength);
    let currentDistance = 0;

    //console.log("numStitches",numStitches)
    // Handle full-length stitches
    for (let i = 0; i < numStitches; i++) {
      // Add noise to stitch length if specified
      let stitchLength = baseStitchLength;
      if (stitchSettings.resampleNoise > 0) {
        let noise = (Math.random() * 2 - 1) * stitchSettings.resampleNoise;
        stitchLength *= 1 + noise;
      }

      // update cumulative distance
      currentDistance += stitchLength;
      let t = Math.min(currentDistance / distance, 1);
      //console.log("t",t)
      stitches.push({
        x: x1 + dx * t,
        y: y1 + dy * t,
      });
    }

    // Add final stitch at end point if needed
    let remainingDistance = distance - currentDistance;
    if (remainingDistance > stitchSettings.minStitchLength || numStitches === 0) {
      stitches.push({
        x: x2,
        y: y2,
      });
    }

    if (_DEBUG) console.log("Generated straight line stitches:", stitches);
    return stitches;
  }

  /**
   * Creates line zigzag stitches that takes an array of path points
   * @private
   * @param {Array<{x: number, y: number}>} pathPoints - Array of path points in mm
   * @param {Object} stitchSettings - Settings for the stitches
   * @returns {Array<{x: number, y: number}>} Array of stitch points in mm
   */
  function zigzagStitchFromPath(pathPoints, stitchSettings) {
    if (!pathPoints || pathPoints.length < 2) {
      console.warn("Cannot create zigzag stitching from insufficient path points");
      return [];
    }

    const result = [];
    const width = stitchSettings.strokeWeight > 0 ? stitchSettings.strokeWeight : 2;

    // Process each segment between consecutive points
    for (let i = 0; i < pathPoints.length - 1; i++) {
      const p1 = pathPoints[i];
      const p2 = pathPoints[i + 1];

      // Get zigzag stitches for this segment
      const segmentStitches = zigzagStitch(p1.x, p1.y, p2.x, p2.y, stitchSettings);
      result.push(...segmentStitches);
    }

    return result;
  }

  /**
   * Creates ramp stitches from a path (sawtooth wave pattern).
   * @private
   * @param {Array<{x: number, y: number}>} pathPoints - Array of path points in mm
   * @param {Object} stitchSettings - Settings for the stitches
   * @returns {Array<{x: number, y: number}>} Array of stitch points in mm
   */
  function rampStitchFromPath(pathPoints, stitchSettings) {
    if (!pathPoints || pathPoints.length < 2) {
      console.warn("Cannot create ramp stitching from insufficient path points");
      return [];
    }

    const result = [];

    // Process each segment between consecutive points
    for (let i = 0; i < pathPoints.length - 1; i++) {
      const p1 = pathPoints[i];
      const p2 = pathPoints[i + 1];

      // Get ramp stitches for this segment
      const segmentStitches = rampStitch(p1.x, p1.y, p2.x, p2.y, stitchSettings);
      result.push(...segmentStitches);
    }

    return result;
  }

  /**
   * Creates square stitches from a path (square wave pattern).
   * @private
   * @param {Array<{x: number, y: number}>} pathPoints - Array of path points in mm
   * @param {Object} stitchSettings - Settings for the stitches
   * @returns {Array<{x: number, y: number}>} Array of stitch points in mm
   */
  function squareStitchFromPath(pathPoints, stitchSettings) {
    if (!pathPoints || pathPoints.length < 2) {
      console.warn("Cannot create square stitching from insufficient path points");
      return [];
    }

    const result = [];

    // Process each segment between consecutive points
    for (let i = 0; i < pathPoints.length - 1; i++) {
      const p1 = pathPoints[i];
      const p2 = pathPoints[i + 1];

      // Get square stitches for this segment
      const segmentStitches = squareStitch(p1.x, p1.y, p2.x, p2.y, stitchSettings);
      result.push(...segmentStitches);
    }

    return result;
  }

  function multiLineStitch(x1, y1, x2, y2, stitchSettings) {
    // This is now a wrapper function that calls the path-based implementation
    const pathPoints = [
      { x: x1, y: y1 },
      { x: x2, y: y2 },
    ];
    return multiLineStitchFromPath(pathPoints, stitchSettings);
  }

  /**
   * Creates multi-line stitches from an array of stitch points
   * @private
   * @param {Array<{x: number, y: number}>} pathPoints - Array of path points in mm
   * @param {Object} stitchSettings - Settings for the stitches
   * @returns {Array<{x: number, y: number}>} Array of stitch points in mm
   */
  function multiLineStitchFromPath(pathPoints, stitchSettings) {
    if (!pathPoints || pathPoints.length < 2) {
      console.warn("Cannot create multi-line stitching from insufficient path points");
      return [];
    }

    const threadWeight = stitchSettings.stitchWidth || 0.2;
    const width = stitchSettings.strokeWeight || 2;
    const numLines = Math.max(2, Math.floor(width / threadWeight));
    const result = [];

    // Calculate the spacing between lines
    const spacing = width / (numLines - 1);

    // Generate multiple parallel paths
    for (let i = 0; i < numLines; i++) {
      // Calculate offset from center
      const offset = i * spacing - width / 2;
      const offsetPath = [];

      // Calculate perpendicular vectors for each segment and apply offset
      for (let j = 0; j < pathPoints.length; j++) {
        // For first point or when calculating new perpendicular
        if (j === 0 || j === pathPoints.length - 1) {
          let perpX, perpY;

          if (j === 0) {
            // For first point, use direction to next point
            const dx = pathPoints[1].x - pathPoints[0].x;
            const dy = pathPoints[1].y - pathPoints[0].y;
            const distance = Math.sqrt(dx * dx + dy * dy);
            if (distance === 0 || distance < 0.001) {
              // Skip this point if distance is zero
              continue;
            }
            perpX = -dy / distance;
            perpY = dx / distance;
          } else {
            // For last point, use direction from previous point
            const dx = pathPoints[j].x - pathPoints[j - 1].x;
            const dy = pathPoints[j].y - pathPoints[j - 1].y;
            const distance = Math.sqrt(dx * dx + dy * dy);
            if (distance === 0 || distance < 0.001) {
              // Skip this point if distance is zero
              continue;
            }
            perpX = -dy / distance;
            perpY = dx / distance;
          }

          offsetPath.push({
            x: pathPoints[j].x + perpX * offset,
            y: pathPoints[j].y + perpY * offset,
          });
        } else {
          // For interior points, average the perpendiculars of adjacent segments
          const prevDx = pathPoints[j].x - pathPoints[j - 1].x;
          const prevDy = pathPoints[j].y - pathPoints[j - 1].y;
          const prevDistance = Math.sqrt(prevDx * prevDx + prevDy * prevDy);

          const nextDx = pathPoints[j + 1].x - pathPoints[j].x;
          const nextDy = pathPoints[j + 1].y - pathPoints[j].y;
          const nextDistance = Math.sqrt(nextDx * nextDx + nextDy * nextDy);

          // Calculate perpendicular vectors
          const prevPerpX = -prevDy / prevDistance;
          const prevPerpY = prevDx / prevDistance;

          const nextPerpX = -nextDy / nextDistance;
          const nextPerpY = nextDx / nextDistance;

          // Average the perpendicular vectors
          const perpX = (prevPerpX + nextPerpX) / 2;
          const perpY = (prevPerpY + nextPerpY) / 2;

          // Normalize the averaged vector
          const length = Math.sqrt(perpX * perpX + perpY * perpY);

          offsetPath.push({
            x: pathPoints[j].x + (perpX / length) * offset,
            y: pathPoints[j].y + (perpY / length) * offset,
          });
        }
      }

      // For even lines, go from start to end
      // For odd lines, go from end to start (back and forth pattern)
      if (i % 2 === 0) {
        for (let j = 0; j < offsetPath.length - 1; j++) {
          const start = offsetPath[j];
          const end = offsetPath[j + 1];
          const lineStitches = straightLineStitch(start.x, start.y, end.x, end.y, stitchSettings);
          result.push(...lineStitches);
        }
      } else {
        for (let j = offsetPath.length - 1; j > 0; j--) {
          const start = offsetPath[j];
          const end = offsetPath[j - 1];
          const lineStitches = straightLineStitch(start.x, start.y, end.x, end.y, stitchSettings);
          result.push(...lineStitches);
        }
      }
    }

    return result;
  }

  function sashikoStitch(x1, y1, x2, y2, stitchSettings) {
    // This is now a wrapper function that calls the path-based implementation
    const pathPoints = [
      { x: x1, y: y1 },
      { x: x2, y: y2 },
    ];
    return sashikoStitchFromPath(pathPoints, stitchSettings);
  }

  /**
   * Creates sashiko stitches from an array of path points
   * @private
   * @param {Array<{x: number, y: number}>} pathPoints - Array of path points in mm
   * @param {Object} stitchSettings - Settings for the stitches
   * @returns {Array<{x: number, y: number}>} Array of stitch points in mm
   */
  function sashikoStitchFromPath(pathPoints, stitchSettings) {
    if (!pathPoints || pathPoints.length < 2) {
      console.warn("Cannot create sashiko stitching from insufficient path points");
      return [];
    }

    const result = [];

    // Process each segment between consecutive points
    for (let i = 0; i < pathPoints.length - 1; i++) {
      const p1 = pathPoints[i];
      const p2 = pathPoints[i + 1];

      // Calculate direction and distance
      const dx = p2.x - p1.x;
      const dy = p2.y - p1.y;
      const distance = Math.sqrt(dx * dx + dy * dy);

      // Normalize direction vector
      const dirX = dx / distance;
      const dirY = dy / distance;

      // Sashiko stitch length (longer than regular stitches)
      const sashikoStitchLength = stitchSettings.stitchLength * 2;
      const multilineLength = sashikoStitchLength * 0.5;
      const straightLength = sashikoStitchLength * 0.5;

      let currentDist = 0;
      let isMultiline = true;

      // Create segments along this path section
      while (currentDist < distance) {
        const segmentLength = isMultiline ? multilineLength : straightLength;
        const endDist = Math.min(currentDist + segmentLength, distance);

        // Calculate segment start and end points
        const segStartX = p1.x + dirX * currentDist;
        const segStartY = p1.y + dirY * currentDist;
        const segEndX = p1.x + dirX * endDist;
        const segEndY = p1.y + dirY * endDist;

        // Create segment pathPoints
        const segmentPoints = [
          { x: segStartX, y: segStartY },
          { x: segEndX, y: segEndY },
        ];

        if (isMultiline) {
          // Use the pathPoints version of multiLine stitching
          const lineStitches = multiLineStitchFromPath(segmentPoints, stitchSettings);
          result.push(...lineStitches);
        } else {
          // Create single straight line for this segment
          const lineStitches = straightLineStitch(segStartX, segStartY, segEndX, segEndY, stitchSettings);
          result.push(...lineStitches);
        }

        // Move to next segment
        currentDist = endDist;
        isMultiline = !isMultiline; // Toggle between multiline and straight line
      }
    }

    return result;
  }

  /**
   * Exports the recorded embroidery data as a file.
   * Supported formats: DST (.dst), SVG (.svg), PNG (.png), JSON (.json)
   * @method exportEmbroidery
   * @for p5
   * @param {String} filename - Output filename with extension (dst, svg, png, or json)
   * @example
   *
   *
   * function setup() {
   *   createCanvas(400, 400);
   *   beginRecord(this);
   *   // Draw embroidery patterns here
   *   circle(50, 50, 20);
   *   line(10, 10, 90, 90);
   *   endRecord();
   *   exportEmbroidery('pattern.dst');  // or .svg, .png, .json
   * }
   *
   *
   */
  p5embroidery.exportEmbroidery = function (filename) {
    const extension = filename.split(".").pop().toLowerCase();

    switch (extension) {
      case "dst":
        p5embroidery.exportDST(filename);
        break;
      case "svg":
        p5embroidery.exportSVG(filename);
        break;
      case "png":
        p5embroidery.exportPNG(filename);
        break;
      case "json":
        p5embroidery.exportJSON(filename);
        break;
      default:
        console.error(`Unsupported embroidery format: ${extension}`);
        break;
    }
  };

  /**
   * Exports the recorded embroidery data as a G-code file.
   * @method exportGcode
   * @for p5
   * @param {String} filename - Output filename
   * @example
   *
   *
   * function setup() {
   *   createCanvas(400, 400);
   *   beginRecord(this);
   *   // Draw embroidery patterns
   *   endRecord();
   *   exportGcode('pattern.gcode');
   * }
   *
   *
   */
  p5embroidery.exportGcode = function (filename) {
    const points = [];
    for (const thread of _stitchData.threads) {
      for (const run of thread.runs) {
        for (const stitch of run) {
          points.push({
            x: stitch.x,
            y: stitch.y,
            command: stitch.command,
          });
        }
      }
    }

    const gcodeWriter = new GCodeWriter();
    gcodeWriter.addComment("Embroidery Pattern");
    if (points.length > 0) {
      gcodeWriter.move(points[0].x, points[0].y);
      for (const point of points) {
        gcodeWriter.move(point.x, point.y);
      }
    }
    gcodeWriter.saveGcode(points, "EmbroideryPattern", filename);
  };

  /**
   * Exports embroidery pattern as SVG for printing templates.
   * @method exportSVG
   * @for p5
   * @param {string} filename - Output filename
   * @param {Object} [options={}] - Export options
   * @param {string} [options.paperSize='A4'] - Paper size (A4, A3, A2, A1)
   * @param {number} [options.dpi=300] - Print resolution in DPI
   * @param {Object} [options.hoopSize] - Hoop size in mm {width, height}
   * @param {Object} [options.margins] - Margins in mm {top, right, bottom, left}
   * @param {boolean} [options.showGuides=true] - Show hoop guides and center marks
   * @param {boolean} [options.centerPattern=false] - Center pattern in hoop (false = use original coordinates)
   * @param {boolean} [options.lifeSize=true] - Export at life-size scale
   * @example
   * function setup() {
   *   createCanvas(400, 400);
   *   beginRecord(this);
   *   // Draw embroidery patterns at specific coordinates
   *   translate(100, 25); // Position at 100mm, 25mm
   *   circle(0, 0, 20);
   *   endRecord();
   *   
   *   // Export at original coordinates (recommended)
   *   exportSVG('my-pattern.svg', {
   *     paperSize: 'A4',
   *     hoopSize: {width: 200, height: 200},
   *     centerPattern: false // Preserves your coordinate positioning
   *   });
   * }
   */
  //TODO Add bounding box to SVG so that SVG can be previewed in browser and not cropped
  p5embroidery.exportSVG = function (filename = "embroidery-pattern.svg", options = {}) {
    if (!_stitchData || !_stitchData.threads) {
      console.warn("🪡 p5.embroider says: No embroidery data to export");
      return;
    }

    try {
      // Create SVG writer instance
      const svgWriter = new SVGWriter();
      svgWriter.setOptions(options);
      svgWriter.validateOptions();

      // Generate title from filename or use default
      const title = filename ? filename.replace(/\.[^/.]+$/, "") : "Embroidery Pattern";

      // Save SVG using the writer
      svgWriter.saveSVG(_stitchData, title, filename);
    } catch (error) {
      console.error("🪡 p5.embroider says: Error exporting SVG:", error);
    }
  };

  /**
   * Exports embroidery pattern as PNG for printing templates.
   * @method exportPNG
   * @for p5
   * @param {string} filename - Output filename
   * @param {Object} [options={}] - Export options
   * @param {string} [options.paperSize='A4'] - Paper size (A4, A3, A2, A1)
   * @param {number} [options.dpi=300] - Print resolution in DPI
   * @param {Object} [options.hoopSize] - Hoop size in mm {width, height}
   * @param {Object} [options.margins] - Margins in mm {top, right, bottom, left}
   * @param {boolean} [options.showGuides=true] - Show hoop guides and center marks
   * @param {boolean} [options.lifeSize=true] - Export at life-size scale
   * @example
   * function setup() {
   *   createCanvas(400, 400);
   *   beginRecord(this);
   *   // Draw embroidery patterns
   *   circle(50, 50, 20);
   *   endRecord();
   *   exportPNG('my-pattern.png', {
   *     paperSize: 'A4',
   *     hoopSize: {width: 100, height: 100}
   *   });
   * }
   */
  p5embroidery.exportPNG = function (filename = "embroidery-pattern.png", options = {}) {
    if (!_stitchData || !_stitchData.threads) {
      console.warn("🪡 p5.embroider says: No embroidery data to export");
      return;
    }

    try {
      // Create SVG writer instance
      const svgWriter = new SVGWriter();
      svgWriter.setOptions(options);
      svgWriter.validateOptions();

      // Generate title from filename or use default
      const title = filename ? filename.replace(/\.[^/.]+$/, "") : "Embroidery Pattern";

      // Generate PNG using the writer
      svgWriter.generatePNG(_stitchData, title, filename);
    } catch (error) {
      console.error("🪡 p5.embroider says: Error exporting PNG:", error);
    }
  };

  /**
   * Exports the recorded embroidery data as a DST file.
   * @method exportDST
   * @for p5
   * @param {String} [filename='embroideryPattern.dst'] - Output filename
   * @example
   *
   *
   * function setup() {
   *   createCanvas(400, 400);
   *   beginRecord(this);
   *   // Draw embroidery patterns
   *   endRecord();
   *   exportDST('pattern.dst');
   * }
   *
   *
   */
  p5embroidery.exportDST = function (filename = "embroideryPattern.dst") {
    const points = [];
    const dstWriter = new DSTWriter();

    if (_DEBUG) console.log("=== Starting DST Export ===");
    if (_DEBUG) console.log("Canvas size:", _stitchData.width, _stitchData.height);
    if (_DEBUG) console.log("Stitch data:", _stitchData);

    let currentThreadIndex = -1;

    for (let threadIndex = 0; threadIndex < _stitchData.threads.length; threadIndex++) {
      const thread = _stitchData.threads[threadIndex];

      // Skip threads with no stitches
      if (thread.runs.length === 0 || !thread.runs.some((run) => run.length > 0)) {
        continue;
      }

      // If we're changing threads and have previous stitches, add a color change command
      if (currentThreadIndex !== -1 && threadIndex !== currentThreadIndex && points.length > 0) {
        // Get the last stitch position
        const lastPoint = points[points.length - 1];

        // Add a color change command at the same position
        points.push({
          x: lastPoint.x,
          y: lastPoint.y,
          colorChange: true,
        });

        if (_DEBUG) console.log("Color change at:", lastPoint.x, lastPoint.y);
      }

      currentThreadIndex = threadIndex;

      for (const run of thread.runs) {
        // Check if this is a thread trim command
        if (run.length === 1 && run[0].command === "trim") {
          if (_DEBUG) {
            console.log("Trim command at:", run[0].x, run[0].y);
            console.log("Canvas size:", _stitchData.width, _stitchData.height);
          }

          // Validate trim command coordinates
          if (run[0].x == null || run[0].y == null || !isFinite(run[0].x) || !isFinite(run[0].y)) {
            if (_DEBUG) console.warn("Skipping invalid trim command with null/NaN coordinates:", run[0]);
            continue;
          }

          // Convert from mm to 0.1mm for DST format
          points.push({
            x: run[0].x * 10, // Convert from mm to 0.1mm for DST format
            y: run[0].y * 10, // Convert from mm to 0.1mm for DST format
            jump: true,
            trim: true,
          });
          continue;
        }

        // Normal stitches
        if (_DEBUG) console.log("=== New Stitch Run ===");
        if (_DEBUG) console.log("Run:", run);
        for (const stitch of run) {
          // Validate stitch coordinates before processing
          if (stitch.x == null || stitch.y == null || !isFinite(stitch.x) || !isFinite(stitch.y)) {
            if (_DEBUG) console.warn("Skipping invalid stitch with null/NaN coordinates:", stitch);
            continue;
          }

          // if (_DEBUG)
          //   console.log("Stitch point:", {
          //     mm: { x: stitch.x, y: stitch.y },
          //     dst: { x: stitch.x * 10, y: stitch.y * 10 }, // Convert to DST units (0.1mm) for logging
          //   });

          // Convert from mm to 0.1mm for DST format
          points.push({
            x: stitch.x * 10, // Convert to DST units (0.1mm)
            y: stitch.y * 10, // Convert to DST units (0.1mm)
            command: stitch.command,
            jump: stitch.command === "jump",
          });
        }
      }
    }

    // Skip export if no points
    if (points.length === 0) {
      console.warn("No embroidery points to export");
      return;
    }

    if (_DEBUG) {
      console.log("=== Final Points Array ===");
      console.log("Total points:", points.length);
      console.log("First point:", points[0]);
      console.log("Last point:", points[points.length - 1]);

      // Log bounding box
      let minX = Infinity,
        maxX = -Infinity,
        minY = Infinity,
        maxY = -Infinity;
      for (const point of points) {
        minX = Math.min(minX, point.x);
        maxX = Math.max(maxX, point.x);
        minY = Math.min(minY, point.y);
        maxY = Math.max(maxY, point.y);
      }
      console.log("Bounding box (0.1mm):", {
        minX,
        maxX,
        minY,
        maxY,
        width: maxX - minX,
        height: maxY - minY,
      });
    }

    dstWriter.saveDST(points, "EmbroideryPattern", filename);
  };

  /**
   * Exports the recorded embroidery data as a JSON file with detailed stitch information organized by thread ID.
   * @method exportJSON
   * @for p5
   * @param {string} [filename='embroidery-pattern.json'] - Output filename
   * @param {Object} [options={}] - Export options
   * @param {boolean} [options.includeBounds=true] - Include pattern bounds information
   * @param {boolean} [options.includeMetadata=true] - Include metadata and statistics
   * @param {number} [options.precision=2] - Decimal precision for coordinates
   * @param {boolean} [options.compactOutput=false] - Export in compact JSON format
   * @example
   * function setup() {
   *   createCanvas(400, 400);
   *   beginRecord(this);
   *   // Draw embroidery patterns
   *   circle(50, 50, 20);
   *   line(10, 10, 90, 90);
   *   endRecord();
   *   exportJSON('my-pattern.json', {
   *     precision: 3,
   *     includeMetadata: true
   *   });
   * }
   */
  p5embroidery.exportJSON = function (filename = "embroidery-pattern.json", options = {}) {
    if (!_stitchData || !_stitchData.threads) {
      console.warn("🪡 p5.embroider says: No embroidery data to export");
      return null;
    }

    try {
      // Create JSON writer instance
      const jsonWriter = new JSONWriter();
      jsonWriter.setOptions(options);

      // Generate title from filename or use default
      const title = filename ? filename.replace(/\.[^/.]+$/, "") : "Embroidery Pattern";

      // Save JSON using the writer and return the content
      const jsonContent = jsonWriter.saveJSON(_stitchData, title, filename);

      return JSON.parse(jsonContent); // Return parsed JSON object for potential use
    } catch (error) {
      console.error("🪡 p5.embroider says: Error exporting JSON:", error);
      return null;
    }
  };

  /**
   * Inserts a thread trim command at the current position.
   * @method trimThread
   * @for p5
   * @example
   *
   *
   * function setup() {
   *   createCanvas(400, 400);
   *   beginRecord(this);
   *   line(10, 10, 50, 50);
   *   trimThread(); // Cut thread at current position
   *   line(60, 60, 100, 100);
   * }
   *
   *
   */
  p5embroidery.trimThread = function (threadIndex = _strokeThreadIndex) {
    if (_recording) {
      // Get the current thread
      const currentThread = _stitchData.threads[threadIndex];

      // // Check if there are any runs in the current thread
      // if (!currentThread || currentThread.runs.length === 0) {
      //   console.warn("trimThread: No runs found for thread", threadIndex);

      //   return; // Nothing to trim
      // }

      // Get the last run in the current thread
      const lastRun = currentThread.runs[currentThread.runs.length - 1];

      // Check if the last run has any stitches
      if (!lastRun || lastRun.length === 0) {
        console.warn("trimThread: No stitches to trim for thread", threadIndex);
        console.trace("Call stack for trimThread:"); // Add this line
  
        return; // No stitches to trim
      }

      // Get the last stitch position from the last run (in mm)
      let lastStitchIndex = lastRun.length - 1;
      let currentX = lastRun[lastStitchIndex].x;
      let currentY = lastRun[lastStitchIndex].y;

      if (_DEBUG) console.log("Adding trim at position:", currentX, currentY);

      // Add a special point to indicate thread trim (in mm)
      _stitchData.threads[threadIndex].runs.push([
        {
          x: currentX,
          y: currentY,
          command: "trim",
        },
      ]);

      if (_drawMode === "stitch") {
        // draw a scissors emoji at the trim point
        _p5Instance.push();
        _originalFillFunc.call(_p5Instance, 0);
        let lineLength = 10;
        let endX = mmToPixel(currentX) + lineLength;
        let endY = mmToPixel(currentY) - lineLength;
        _originalStrokeFunc.call(_p5Instance, 255, 0, 0); // red for line
        _originalStrokeWeightFunc.call(_p5Instance, 0.5);

        _originalLineFunc.call(_p5Instance, mmToPixel(currentX), mmToPixel(currentY), endX, endY);
        // Place translucent white circle at the center of the scissors
        _p5Instance.push();
        _originalNoStrokeFunc.call(_p5Instance);
        _originalFillFunc.call(_p5Instance, 255, 255, 255, 150);
        _p5Instance.ellipseMode(CENTER);
        _originalEllipseFunc.call(_p5Instance, endX + 6, endY - 5, 20, 20);
        _p5Instance.pop();
        // Place scissors at end of line
        _p5Instance.text("✂️", endX, endY);
        _p5Instance.pop();
      }
    }
  };

  /**
   * Draws stitches according to the current draw mode.
   * @method drawStitches
   * @private
   * @param {Array} stitches - Array of stitch objects with x and y coordinates in mm
   * @param {number} threadIndex - Index of the current thread
   */
  function drawStitches(stitches, threadIndex) {
    // Check for empty stitches array
    if (!stitches || stitches.length === 0) {
      console.warn("drawStitches: Empty stitches array");
      return;
    }

    let prevX = mmToPixel(stitches[0].x);
    let prevY = mmToPixel(stitches[0].y);

    if (_drawMode === "stitch") {
      // Draw stitch lines
      _p5Instance.push();

      for (let i = 1; i < stitches.length; i++) {
        let currentX = mmToPixel(stitches[i].x);
        let currentY = mmToPixel(stitches[i].y);

        if (i === 1) {
          // Draw small dots at stitch points
          _originalStrokeFunc.call(_p5Instance, 255, 0, 0); // Red for stitch points
          _originalStrokeWeightFunc.call(_p5Instance, 3);
          _originalPointFunc.call(_p5Instance, prevX, prevY);
        }

        // Use the current thread color if defined, otherwise black
        _originalStrokeFunc.call(
          _p5Instance,
          _stitchData.threads[threadIndex].color.r,
          _stitchData.threads[threadIndex].color.g,
          _stitchData.threads[threadIndex].color.b,
        );
        _originalStrokeWeightFunc.call(_p5Instance, 1);
        _originalLineFunc.call(_p5Instance, prevX, prevY, currentX, currentY);

        // Draw small dots at stitch points
        _originalStrokeFunc.call(_p5Instance, 255, 0, 0); // Red for stitch points
        _originalStrokeWeightFunc.call(_p5Instance, 3);
        _originalPointFunc.call(_p5Instance, currentX, currentY);

        prevX = currentX;
        prevY = currentY;
      }
      _p5Instance.pop();
    } else if (_drawMode === "realistic") {
      _p5Instance.push();
      _p5Instance.strokeCap(ROUND);

      // Draw background dots for thread ends

      for (let i = 1; i < stitches.length; i++) {
        let currentX = mmToPixel(stitches[i].x);
        let currentY = mmToPixel(stitches[i].y);
        _originalNoStrokeFunc.call(_p5Instance);
        _originalFillFunc.call(_p5Instance, 15); // White background dots

        _originalEllipseFunc.call(_p5Instance, currentX, currentY, 3); // Small white dots at stitch points

        // Draw three layers of lines with different weights and colors
        // Dark bottom layer - darkened thread color
        _originalStrokeFunc.call(
          _p5Instance,
          _stitchData.threads[threadIndex].color.r * 0.4,
          _stitchData.threads[threadIndex].color.g * 0.4,
          _stitchData.threads[threadIndex].color.b * 0.4,
        );
        _originalStrokeWeightFunc.call(_p5Instance, 2.5);
        _originalLineFunc.call(_p5Instance, prevX, prevY, currentX, currentY);

        // Middle layer - thread color
        _originalStrokeFunc.call(
          _p5Instance,
          _stitchData.threads[threadIndex].color.r,
          _stitchData.threads[threadIndex].color.g,
          _stitchData.threads[threadIndex].color.b,
        );
        _originalStrokeWeightFunc.call(_p5Instance, 1.8);
        _originalLineFunc.call(_p5Instance, prevX, prevY, currentX, currentY);

        // Top highlight layer - lightened thread color
        _originalStrokeFunc.call(
          _p5Instance,
          _stitchData.threads[threadIndex].color.r * 1.8,
          _stitchData.threads[threadIndex].color.g * 1.8,
          _stitchData.threads[threadIndex].color.b * 1.8,
        );
        _originalStrokeWeightFunc.call(_p5Instance, 1);
        _originalLineFunc.call(_p5Instance, prevX, prevY, currentX, currentY);
        prevX = currentX;
        prevY = currentY;
      }
      _p5Instance.strokeCap(SQUARE);
      _p5Instance.pop();
    }else if (_drawMode === "p5") {
      _p5Instance.push();
      _p5Instance.strokeCap(ROUND);

      // Draw background dots for thread ends

      for (let i = 1; i < stitches.length; i++) {
        let currentX = mmToPixel(stitches[i].x);
        let currentY = mmToPixel(stitches[i].y);
        _originalNoStrokeFunc.call(_p5Instance);
        _originalFillFunc.call(_p5Instance, 15); // White background dots
        // Middle layer - thread color
        _originalStrokeFunc.call(
          _p5Instance,
          _stitchData.threads[threadIndex].color.r,
          _stitchData.threads[threadIndex].color.g,
          _stitchData.threads[threadIndex].color.b,
        );
        _originalStrokeWeightFunc.call(_p5Instance, 1.8);
        _originalLineFunc.call(_p5Instance, prevX, prevY, currentX, currentY);

        prevX = currentX;
        prevY = currentY;
      }
      _p5Instance.strokeCap(SQUARE);
      _p5Instance.pop();
    }

    // Return the last stitch position for chaining
    return stitches.length > 0
      ? {
          x: stitches[stitches.length - 1].x,
          y: stitches[stitches.length - 1].y,
        }
      : { x: startX, y: startY };
  }

  function getPathBounds(points) {
    const xs = points.map((p) => p.x);
    const ys = points.map((p) => p.y);
    const minX = Math.min(...xs);
    const maxX = Math.max(...xs);
    const minY = Math.min(...ys);
    const maxY = Math.max(...ys);

    return {
      x: minX,
      y: minY,
      w: maxX - minX,
      h: maxY - minY,
    };
  }

  function createTatamiFillFromPath(pathPoints, settings) {
    // Default settings
    const angle = settings.angle || 0;
    const spacing = settings.rowSpacing || 0.8;
    const stitchLength = settings.stitchLength || 3;

    // Calculate bounds of the polygon
    const bounds = getPathBounds(pathPoints);

    // Calculate the center of the path
    const centerX = bounds.x + bounds.w / 2;
    const centerY = bounds.y + bounds.h / 2;

    // Expand bounds to ensure we cover rotated shape
    const diagonal = Math.sqrt(bounds.w * bounds.w + bounds.h * bounds.h) * 1.2;

    // First pass: collect all valid segments organized by scan line
    const scanLineSegments = [];
    let forward = true;

    // Generate scan lines at the specified angle
    for (let d = -diagonal / 2; d <= diagonal / 2; d += spacing) {
      // Calculate start and end points for the scan line
      const startX = centerX - (diagonal / 2) * Math.cos(angle) - d * Math.sin(angle);
      const startY = centerY - (diagonal / 2) * Math.sin(angle) + d * Math.cos(angle);
      const endX = centerX + (diagonal / 2) * Math.cos(angle) - d * Math.sin(angle);
      const endY = centerY + (diagonal / 2) * Math.sin(angle) + d * Math.cos(angle);

      // Find intersections with the polygon
      const intersections = segmentIntersectPolygon({ x: startX, y: startY }, { x: endX, y: endY }, pathPoints);

      // Sort intersections by distance from start
      intersections.sort((a, b) => {
        const distA = Math.sqrt((a.x - startX) * (a.x - startX) + (a.y - startY) * (a.y - startY));
        const distB = Math.sqrt((b.x - startX) * (b.x - startX) + (b.y - startY) * (b.y - startY));
        return distA - distB;
      });

      // Find valid segments for this scan line
      const validSegments = findValidSegments(
        intersections,
        pathPoints,
        { x: startX, y: startY },
        { x: endX, y: endY },
      );

      // Store segments with their scan line info
      for (const segment of validSegments) {
        scanLineSegments.push({
          start: segment.start,
          end: segment.end,
          scanLineIndex: scanLineSegments.length,
          forward: forward,
        });
      }

      // Alternate direction for next row
      forward = !forward;
    }

    // Second pass: group segments by proximity and create optimized stitch paths
    const stitches = createOptimizedStitchPaths(scanLineSegments, settings);

    return stitches;
  }

  // Function to create optimized stitch paths by grouping nearby segments
  function createOptimizedStitchPaths(segments, settings = {}) {
    if (segments.length === 0) return [];

    const stitches = [];
    const used = new Array(segments.length).fill(false);
    const jumpThreshold = 10; // mm - threshold for inserting trim commands

    // Process segments in groups to minimize jumps
    for (let i = 0; i < segments.length; i++) {
      if (used[i]) continue;

      // Start a new region from this segment
      const currentRegion = [];
      const stack = [i];

      // Find all segments connected to this region
      while (stack.length > 0) {
        const currentIndex = stack.pop();
        if (used[currentIndex]) continue;

        used[currentIndex] = true;
        currentRegion.push(segments[currentIndex]);

        // Find nearby segments (within reasonable distance)
        for (let j = 0; j < segments.length; j++) {
          if (used[j]) continue;

          const currentSeg = segments[currentIndex];
          const testSeg = segments[j];

          // Check if segments are close enough to be in same region
          const minDist = Math.min(
            Math.sqrt(
              (currentSeg.start.x - testSeg.start.x) * (currentSeg.start.x - testSeg.start.x) +
                (currentSeg.start.y - testSeg.start.y) * (currentSeg.start.y - testSeg.start.y),
            ),
            Math.sqrt(
              (currentSeg.start.x - testSeg.end.x) * (currentSeg.start.x - testSeg.end.x) +
                (currentSeg.start.y - testSeg.end.y) * (currentSeg.start.y - testSeg.end.y),
            ),
            Math.sqrt(
              (currentSeg.end.x - testSeg.start.x) * (currentSeg.end.x - testSeg.start.x) +
                (currentSeg.end.y - testSeg.start.y) * (currentSeg.end.y - testSeg.start.y),
            ),
            Math.sqrt(
              (currentSeg.end.x - testSeg.end.x) * (currentSeg.end.x - testSeg.end.x) +
                (currentSeg.end.y - testSeg.end.y) * (currentSeg.end.y - testSeg.end.y),
            ),
          );

          // If segments are close (within 2 scan line spacings), add to region
          if (minDist < 20) {
            // Adjust this threshold as needed
            stack.push(j);
          }
        }
      }

      // Sort segments in current region for optimal stitching order
      const optimizedRegion = optimizeRegionStitchOrder(currentRegion, settings);

      // Add trim command before this region if it's not the first region and there are existing stitches
      if (stitches.length > 0 && optimizedRegion.length > 0) {
        // Get the last stitch position
        const lastStitch = stitches[stitches.length - 1];
        const firstStitch = optimizedRegion[0];

        // Calculate distance to first stitch of new region
        const jumpDistance = Math.sqrt(
          (firstStitch.x - lastStitch.x) * (firstStitch.x - lastStitch.x) +
            (firstStitch.y - lastStitch.y) * (firstStitch.y - lastStitch.y),
        );

        // Insert trim command if jump is too long
        if (jumpDistance > jumpThreshold) {
          stitches.push({
            x: lastStitch.x,
            y: lastStitch.y,
            command: "trim",
          });
        }
      }

      // Add region stitches to final array
      stitches.push(...optimizedRegion);
    }

    return stitches;
  }

  // Function to optimize stitch order within a region
  function optimizeRegionStitchOrder(regionSegments, settings = {}) {
    const stitchSettings = {
      stitchLength: settings.stitchLength || 2,
      minStitchLength: settings.minStitchLength || 0.5,
      resampleNoise: settings.resampleNoise || 0,
    };

    if (regionSegments.length === 0) return [];
    if (regionSegments.length === 1) {
      const seg = regionSegments[0];
      const segmentPath = [
        { x: seg.forward ? seg.start.x : seg.end.x, y: seg.forward ? seg.start.y : seg.end.y },
        { x: seg.forward ? seg.end.x : seg.start.x, y: seg.forward ? seg.end.y : seg.start.y },
      ];
      // Convert path to individual stitches
      return convertPathToStitches(segmentPath, stitchSettings);
    }

    const stitches = [];
    const used = new Array(regionSegments.length).fill(false);
    const intraRegionJumpThreshold = 8; // mm - threshold for trim within region

    // Start with the first segment
    let currentSegIndex = 0;
    used[0] = true;

    let currentSeg = regionSegments[0];
    const firstSegmentPath = [
      {
        x: currentSeg.forward ? currentSeg.start.x : currentSeg.end.x,
        y: currentSeg.forward ? currentSeg.start.y : currentSeg.end.y,
      },
      {
        x: currentSeg.forward ? currentSeg.end.x : currentSeg.start.x,
        y: currentSeg.forward ? currentSeg.end.y : currentSeg.start.y,
      },
    ];
    // Convert first segment to stitches
    const firstSegmentStitches = convertPathToStitches(firstSegmentPath, stitchSettings);
    stitches.push(...firstSegmentStitches);

    // Find the nearest unused segment for each subsequent stitch
    for (let i = 1; i < regionSegments.length; i++) {
      let nearestIndex = -1;
      let nearestDist = Infinity;

      const lastStitch = stitches[stitches.length - 1];

      for (let j = 0; j < regionSegments.length; j++) {
        if (used[j]) continue;

        const testSeg = regionSegments[j];

        // Calculate distance from end of last stitch to start of test segment
        const distToStart = Math.sqrt(
          (lastStitch.x - testSeg.start.x) * (lastStitch.x - testSeg.start.x) +
            (lastStitch.y - testSeg.start.y) * (lastStitch.y - testSeg.start.y),
        );
        const distToEnd = Math.sqrt(
          (lastStitch.x - testSeg.end.x) * (lastStitch.x - testSeg.end.x) +
            (lastStitch.y - testSeg.end.y) * (lastStitch.y - testSeg.end.y),
        );

        const minDist = Math.min(distToStart, distToEnd);

        if (minDist < nearestDist) {
          nearestDist = minDist;
          nearestIndex = j;
        }
      }

      if (nearestIndex !== -1) {
        used[nearestIndex] = true;
        const nextSeg = regionSegments[nearestIndex];

        // // Check if we need a trim command for a long jump within the region
        // if (nearestDist > intraRegionJumpThreshold) {
        //   stitches.push({
        //     x: lastStitch.x,
        //     y: lastStitch.y,
        //     command: "trim"
        //   });
        // }

        // Determine orientation based on which end is closer
        const distToStart = Math.sqrt(
          (lastStitch.x - nextSeg.start.x) * (lastStitch.x - nextSeg.start.x) +
            (lastStitch.y - nextSeg.start.y) * (lastStitch.y - nextSeg.start.y),
        );
        const distToEnd = Math.sqrt(
          (lastStitch.x - nextSeg.end.x) * (lastStitch.x - nextSeg.end.x) +
            (lastStitch.y - nextSeg.end.y) * (lastStitch.y - nextSeg.end.y),
        );

        const useForwardDirection = distToStart <= distToEnd;

        // Create path for this segment
        const segmentPath = [
          {
            x: useForwardDirection ? nextSeg.start.x : nextSeg.end.x,
            y: useForwardDirection ? nextSeg.start.y : nextSeg.end.y,
          },
          {
            x: useForwardDirection ? nextSeg.end.x : nextSeg.start.x,
            y: useForwardDirection ? nextSeg.end.y : nextSeg.start.y,
          },
        ];

        // Convert segment to individual stitches
        const segmentStitches = convertPathToStitches(segmentPath, stitchSettings);
        stitches.push(...segmentStitches);
      }
    }

    return stitches;
  }

  // Function to find valid segments that are inside the polygon
  function findValidSegments(intersections, polygon, lineStart, lineEnd) {
    const validSegments = [];

    // For each pair of intersections, check if the segment between them is inside the polygon
    for (let i = 0; i < intersections.length - 1; i += 2) {
      if (i + 1 >= intersections.length) break;

      const segStart = intersections[i];
      const segEnd = intersections[i + 1];

      // Check if the midpoint of this segment is inside the polygon
      const midX = (segStart.x + segEnd.x) / 2;
      const midY = (segStart.y + segEnd.y) / 2;

      if (pointInPolygon({ x: midX, y: midY }, polygon)) {
        validSegments.push({
          start: segStart,
          end: segEnd,
        });
      }
    }

    return validSegments;
  }

  // Point-in-polygon test using ray casting algorithm
  function pointInPolygon(point, polygon) {
    let inside = false;

    for (let i = 0, j = polygon.length - 1; i < polygon.length; j = i++) {
      const xi = polygon[i].x;
      const yi = polygon[i].y;
      const xj = polygon[j].x;
      const yj = polygon[j].y;

      if (yi > point.y !== yj > point.y && point.x < ((xj - xi) * (point.y - yi)) / (yj - yi) + xi) {
        inside = !inside;
      }
    }

    return inside;
  }

  // Function to find intersections between a line segment and a polygon
  function segmentIntersectPolygon(p1, p2, polygon) {
    const intersections = [];

    // Check each edge of the polygon
    for (let i = 0; i < polygon.length - 1; i++) {
      const p3 = polygon[i];
      const p4 = polygon[i + 1];

      // Check if the line segments intersect
      const intersection = lineLineIntersection(p1, p2, p3, p4);
      if (intersection) {
        intersections.push(intersection);
      }
    }

    // Check the last edge (connecting the last point to the first)
    if (polygon.length > 0) {
      const p3 = polygon[polygon.length - 1];
      const p4 = polygon[0];
      const intersection = lineLineIntersection(p1, p2, p3, p4);
      if (intersection) {
        intersections.push(intersection);
      }
    }

    return intersections;
  }

  // Function to calculate the intersection point of two line segments
  function lineLineIntersection(p1, p2, p3, p4) {
    // Line segment 1: p1 to p2
    // Line segment 2: p3 to p4

    const denominator = (p4.y - p3.y) * (p2.x - p1.x) - (p4.x - p3.x) * (p2.y - p1.y);

    // Lines are parallel or coincident
    if (denominator === 0) {
      return null;
    }

    const ua = ((p4.x - p3.x) * (p1.y - p3.y) - (p4.y - p3.y) * (p1.x - p3.x)) / denominator;
    const ub = ((p2.x - p1.x) * (p1.y - p3.y) - (p2.y - p1.y) * (p1.x - p3.x)) / denominator;

    // Check if intersection is within both line segments
    if (ua >= 0 && ua <= 1 && ub >= 0 && ub <= 1) {
      const intersectionX = p1.x + ua * (p2.x - p1.x);
      const intersectionY = p1.y + ua * (p2.y - p1.y);
      return { x: intersectionX, y: intersectionY };
    }

    // No intersection within the line segments
    return null;
  }

  /**
   * Creates satin fill stitches from a path.
   * @private
   * @param {Array<{x: number, y: number}>} pathPoints - Array of path points in mm
   * @param {Object} settings - Fill settings
   * @returns {Array<{x: number, y: number}>} Array of stitch points in mm
   */
  function createSatinFillFromPath(pathPoints, settings) {
    // For now, fall back to tatami fill
    // TODO: Implement proper satin fill algorithm
    return createTatamiFillFromPath(pathPoints, settings);
  }

  /**
   * Creates spiral fill stitches from a path.
   * @private
   * @param {Array<{x: number, y: number}>} pathPoints - Array of path points in mm
   * @param {Object} settings - Fill settings
   * @returns {Array<{x: number, y: number}>} Array of stitch points in mm
   */
  function createSpiralFillFromPath(pathPoints, settings) {
    if (!pathPoints || pathPoints.length < 3) {
      if (_DEBUG) console.log("createSpiralFillFromPath: insufficient pathPoints", pathPoints?.length);
      return [];
    }

    const stitches = [];
    const bounds = getPathBounds(pathPoints);
    const centerX = bounds.x + bounds.w / 2;
    const centerY = bounds.y + bounds.h / 2;

    // Calculate maximum radius to ensure we fill the entire shape
    const maxRadius = (Math.max(bounds.w, bounds.h) / 2) * 1.2;

    // Spiral parameters
    const spiralSpacing = settings.rowSpacing || 0.8;
    const stitchLength = settings.stitchLength || 2;

    let currentRadius = 0;
    let currentAngle = 0;
    let lastPoint = null;

    if (_DEBUG) {
      console.log("Spiral fill params:", { bounds, centerX, centerY, maxRadius, spiralSpacing, stitchLength });
    }

    // Generate spiral points from center outward
    while (currentRadius <= maxRadius) {
      const x = centerX + Math.cos(currentAngle) * currentRadius;
      const y = centerY + Math.sin(currentAngle) * currentRadius;

      // Check if point is inside the polygon
      if (pointInPolygon({ x, y }, pathPoints)) {
        if (lastPoint) {
          // Add stitches along the path from last point to current point
          const segmentStitches = straightLineStitch(lastPoint.x, lastPoint.y, x, y, {
            stitchLength: stitchLength,
            minStitchLength: settings.minStitchLength || 0.5,
            resampleNoise: settings.resampleNoise || 0,
          });
          stitches.push(...segmentStitches);
        } else {
          // First point
          stitches.push({ x, y });
        }
        lastPoint = { x, y };
      }

      // Update angle and radius for next iteration
      const angleIncrement = stitchLength / Math.max(currentRadius, 1); // Prevent division by zero
      currentAngle += angleIncrement;
      currentRadius += (spiralSpacing * angleIncrement) / (2 * Math.PI);

      // Safety break to prevent infinite loops
      if (currentAngle > 100 * Math.PI) {
        if (_DEBUG) console.log("Spiral fill: breaking due to too many iterations");
        break;
      }
    }

    if (_DEBUG) {
      console.log("Spiral fill generated stitches:", stitches.length);
    }

    return stitches;
  }

  /**
   * Creates a more advanced zigzag pattern with control over density.
   * @method createZigzagFromPath
   * @private
   * @param {Array<{x: number, y: number}>} pathPoints - Array of path points in mm
   * @param {number} width - Width of the zigzag in mm
   * @param {number} [density=_embrSettings.stitchLength] - Distance between zigzag points in mm
   * @returns {Array<{x: number, y: number}>} Array of zigzag stitch points in mm
   */
  function createZigzagFromPath(pathPoints, width, density = _embroiderySettings.stitchLength) {
    if (!pathPoints || pathPoints.length < 2) {
      console.warn("Cannot create zigzag from insufficient path points");
      return [];
    }

    const zigzagResult = [];
    const halfWidth = width / 2;
    let side = 1; // Start with one side

    // Process each segment between consecutive points
    for (let i = 0; i < pathPoints.length - 1; i++) {
      const p1 = pathPoints[i];
      const p2 = pathPoints[i + 1];

      // Calculate segment direction vector
      const dx = p2.x - p1.x;
      const dy = p2.y - p1.y;
      const distance = Math.sqrt(dx * dx + dy * dy);

      // Prevent division by zero for zero-length segments
      if (distance === 0) {
        console.warn("Zero distance detected, skipping segment");
        continue;
      }

      // Skip if points are too close
      if (distance < 0.1) continue;

      // Calculate perpendicular vector
      const perpX = -dy / distance;
      const perpY = dx / distance;

      // Calculate number of zigzag points for this segment
      const numPoints = Math.max(2, Math.ceil(distance / density));

      // Add zigzag points along the segment
      for (let j = 0; j <= numPoints; j++) {
        const t = j / numPoints;

        // Alternate sides for zigzag effect
        if (j > 0) side = -side;

        const pointX = p1.x + dx * t + perpX * halfWidth * side;
        const pointY = p1.y + dy * t + perpY * halfWidth * side;

        zigzagResult.push({
          x: pointX,
          y: pointY,
        });
      }
    }

    if (_DEBUG) console.log("Generated zigzag from path:", zigzagResult);
    return zigzagResult;
  }

  /**
   * Creates tatami fill with contours (holes).
   * @private
   * @param {Array<{x: number, y: number}>} mainPath - Main outline path
   * @param {Array<Array<{x: number, y: number}>>} contours - Array of contour paths (holes)
   * @param {Object} settings - Fill settings
   * @returns {Array<{x: number, y: number}>} Array of stitch points in mm
   */
  function createTatamiFillWithContours(mainPath, contours, settings) {
    if (!mainPath || mainPath.length < 3) {
      if (_DEBUG) console.log("createTatamiFillWithContours: insufficient mainPath points");
      return [];
    }

    // Default settings
    const angle = settings.angle || 0;
    const spacing = settings.rowSpacing || 0.8;
    const stitchLength = settings.stitchLength || 3;

    // Calculate bounds of the main polygon
    const bounds = getPathBounds(mainPath);

    // Calculate the center of the path
    const centerX = bounds.x + bounds.w / 2;
    const centerY = bounds.y + bounds.h / 2;

    // Expand bounds to ensure we cover rotated shape
    const diagonal = Math.sqrt(bounds.w * bounds.w + bounds.h * bounds.h) * 1.2;

    // First pass: collect all valid segments organized by scan line
    const scanLineSegments = [];
    let forward = true;

    // Generate scan lines at the specified angle
    for (let d = -diagonal / 2; d <= diagonal / 2; d += spacing) {
      // Calculate start and end points for the scan line
      const startX = centerX - (diagonal / 2) * Math.cos(angle) - d * Math.sin(angle);
      const startY = centerY - (diagonal / 2) * Math.sin(angle) + d * Math.cos(angle);
      const endX = centerX + (diagonal / 2) * Math.cos(angle) - d * Math.sin(angle);
      const endY = centerY + (diagonal / 2) * Math.sin(angle) + d * Math.cos(angle);

      const scanLine = { x: startX, y: startY };
      const scanLineEnd = { x: endX, y: endY };

      // Find intersections with the main polygon
      const mainIntersections = segmentIntersectPolygon(scanLine, scanLineEnd, mainPath);

      // Find intersections with all contour polygons
      let allContourIntersections = [];
      for (const contour of contours) {
        const contourIntersections = segmentIntersectPolygon(scanLine, scanLineEnd, contour);
        allContourIntersections = allContourIntersections.concat(contourIntersections);
      }

      // Combine and sort all intersections by distance from start
      const allIntersections = mainIntersections.concat(allContourIntersections);
      allIntersections.sort((a, b) => {
        const distA = Math.sqrt((a.x - startX) * (a.x - startX) + (a.y - startY) * (a.y - startY));
        const distB = Math.sqrt((b.x - startX) * (b.x - startX) + (b.y - startY) * (b.y - startY));
        return distA - distB;
      });

      // Find valid segments considering contours
      const validSegments = findValidSegmentsWithContours(allIntersections, mainPath, contours, scanLine, scanLineEnd);

      // Store segments with their scan line info
      for (const segment of validSegments) {
        scanLineSegments.push({
          start: segment.start,
          end: segment.end,
          scanLineIndex: scanLineSegments.length,
          forward: forward,
        });
      }

      // Alternate direction for next row
      forward = !forward;
    }

    // Second pass: group segments by proximity and create optimized stitch paths
    const stitches = createOptimizedStitchPaths(scanLineSegments, settings);

    return stitches;
  }

  /**
   * Find valid segments that are inside the main polygon but outside any contours.
   * @private
   */
  function findValidSegmentsWithContours(intersections, mainPolygon, contours, lineStart, lineEnd) {
    const validSegments = [];

    // For each pair of intersections, check if the segment between them is valid
    for (let i = 0; i < intersections.length - 1; i += 2) {
      if (i + 1 >= intersections.length) break;

      const segStart = intersections[i];
      const segEnd = intersections[i + 1];

      // Check if the midpoint of this segment is inside the main polygon
      const midX = (segStart.x + segEnd.x) / 2;
      const midY = (segStart.y + segEnd.y) / 2;
      const midpoint = { x: midX, y: midY };

      // Must be inside main polygon
      if (!pointInPolygon(midpoint, mainPolygon)) {
        continue;
      }

      // Must not be inside any contour
      let insideContour = false;
      for (const contour of contours) {
        if (pointInPolygon(midpoint, contour)) {
          insideContour = true;
          break;
        }
      }

      if (!insideContour) {
        validSegments.push({
          start: segStart,
          end: segEnd,
        });
      }
    }

    return validSegments;
  }

  // Add exportOutline to p5embroidery object
  p5embroidery.exportOutline = async function (threadIndex, offsetDistance, filename, outlineType = "convex") {
    return await exportOutline(threadIndex, offsetDistance, filename, outlineType, getEmbroideryState());
  };

  // Add embroideryOutline to p5embroidery object
  p5embroidery.embroideryOutline = function (offsetDistance, threadIndex = _strokeThreadIndex, outlineType = "convex", cornerRadius = 0) {
    return embroideryOutline(offsetDistance, threadIndex, outlineType, cornerRadius, getEmbroideryState());
  };

  // Add embroideryOutlineFromPath to p5embroidery object
  p5embroidery.embroideryOutlineFromPath = function (
    stitchDataArray,
    offsetDistance,
    threadIndex = _strokeThreadIndex,
    outlineType = "convex",
    applyTransform = true,
    cornerRadius = 0,
  ) {
    return embroideryOutlineFromPath(
      stitchDataArray,
      offsetDistance,
      threadIndex,
      outlineType,
      applyTransform,
      cornerRadius,
      getEmbroideryState()
    );
  };

  // Add exportSVGFromPath to p5embroidery object (deprecated - use exportSVG with threads option)
  p5embroidery.exportSVGFromPath = async function (threadIndex, filename, options = {}) {
    if (!_stitchData || !_stitchData.threads) {
      console.warn("🪡 p5.embroider says: No embroidery data to export");
      return false;
    }
    return await exportSVGFromPath(threadIndex, filename, _stitchData, options);
  };

  // Expose public functions
  global.p5embroidery = p5embroidery;
  global.beginRecord = p5embroidery.beginRecord;
  global.endRecord = p5embroidery.endRecord;
  global.exportEmbroidery = p5embroidery.exportEmbroidery;
  global.exportDST = p5embroidery.exportDST;
  global.exportGcode = p5embroidery.exportGcode;
  global.exportSVG = p5embroidery.exportSVG;
  global.exportPNG = p5embroidery.exportPNG;
  global.trimThread = p5embroidery.trimThread; // Renamed from cutThread
  global.embroideryOutline = p5embroidery.embroideryOutline;
  global.exportOutline = p5embroidery.exportOutline;
  global.exportSVGFromPath = p5embroidery.exportSVGFromPath;
  global.setStitch = p5embroidery.setStitch;
  global.setStitchWidth = p5embroidery.setStitchWidth;
  global.setDrawMode = p5embroidery.setDrawMode;
  global.drawStitches = p5embroidery.drawStitches;
  global.mmToPixel = mmToPixel;
  global.pixelToMm = pixelToMm;
  global.px2mm = px2mm;
  global.mm2px = mm2px;
  global.setStrokeMode = p5embroidery.setStrokeMode;
  global.setStrokeJoin = p5embroidery.setStrokeJoin;
  global.STROKE_MODE = STROKE_MODE;
  global.STROKE_JOIN = STROKE_JOIN;
  global.FILL_MODE = FILL_MODE;
  global.setFillMode = p5embroidery.setFillMode;
  global.setFillSettings = p5embroidery.setFillSettings;
  global.setStrokeSettings = p5embroidery.setStrokeSettings;
  global.setStrokeEntryExit = p5embroidery.setStrokeEntryExit;

  // Expose new path-based functions
  global.convertPathToStitches = convertPathToStitches;
  global.multiLineStitchingFromPath = multiLineStitchFromPath;
  global.sashikoStitchingFromPath = sashikoStitchFromPath;
  
  // Expose embroidery guide utilities
  global.drawGrid = drawGrid;
  global.drawHoopGuides = drawHoopGuides;
  global.drawHoop = drawHoop;
  global.drawManualHoop = drawManualHoop;
  global.drawMachineHoop = drawMachineHoop;
  global.drawCornerMarks = drawCornerMarks;
  global.drawPaperGuides = drawPaperGuides;
  global.drawEmbroideryWorkspace = drawEmbroideryWorkspace;
  global.PAPER_SIZES = PAPER_SIZES;
  global.HOOP_PRESETS = HOOP_PRESETS;
  global.getHoopPreset = getHoopPreset;
  global.getPaperSize = getPaperSize;
  global.getHoopsByBrand = getHoopsByBrand;
  global.getHoopsByType = getHoopsByType;
  global.getHoopsBySize = getHoopsBySize;
  global.findBestHoop = findBestHoop;
  global.getHoopBrands = getHoopBrands;
  global.getHoopTypes = getHoopTypes;
  
  // Expose preview viewport utilities  
  global.setupPreviewViewport = setupPreviewViewport;
  global.endPreviewViewport = endPreviewViewport;
  global.handlePreviewZoom = handlePreviewZoom;
  global.handlePreviewPan = handlePreviewPan;
  global.startPreviewPan = startPreviewPan;
  global.stopPreviewPan = stopPreviewPan;
  global.resetPreviewViewport = resetPreviewViewport;
  global.fitPreviewToContent = fitPreviewToContent;
  global.getPreviewState = getPreviewState;
  global.screenToWorld = screenToWorld;
  global.worldToScreen = worldToScreen;
  global.drawPreviewControls = drawPreviewControls;
  global.handlePreviewControlsPressed = handlePreviewControlsPressed;
  global.handlePreviewControlsDragged = handlePreviewControlsDragged;
  global.handlePreviewControlsReleased = handlePreviewControlsReleased;
  
  global.zigzagStitchFromPath = zigzagStitchFromPath;
  global.rampStitchFromPath = rampStitchFromPath;
  global.squareStitchFromPath = squareStitchFromPath;

  // Expose debug function
  global.setDebugMode = setDebugMode;

  // Expose contour functions
  global.beginContour =
    p5embroidery.beginContour ||
    function () {
      if (window.beginContour && typeof window.beginContour === "function") {
        return window.beginContour.apply(this, arguments);
      }
    };
  global.endContour =
    p5embroidery.endContour ||
    function () {
      if (window.endContour && typeof window.endContour === "function") {
        return window.endContour.apply(this, arguments);
      }
    };

  // Create embroidery state object for outline functions
  const getEmbroideryState = () => ({
    _recording,
    _stitchData,
    _strokeThreadIndex,
    _DEBUG,
    applyCurrentTransformToPoints,
    convertVerticesToStitches: p5embroidery.convertVerticesToStitches,
    _strokeSettings,
    _drawMode,
    drawStitches
  });

  /**
   * Adds an outline around the embroidery at a specified offset distance.
   * @method embroideryOutline
   * @for p5
   * @param {number} offsetDistance - Distance in mm to offset the outline from the embroidery
   * @param {number} [threadIndex] - Thread index to add the outline to (defaults to current stroke thread)
   * @param {string} [outlineType='convex'] - Type of outline ('convex', 'bounding')
   * @param {number} [cornerRadius=0] - Corner radius in mm for bounding box outlines (only applies to 'bounding' type)
   * @example
   * function setup() {
   *   createCanvas(400, 400);
   *   beginRecord(this);
   *   // Draw embroidery patterns
   *   circle(50, 50, 20);
   *   embroideryOutline(5); // Add 5mm outline around the embroidery
   *   embroideryOutline(10, 1, "bounding", 5); // Add 10mm bounding box outline with 5mm rounded corners
   *   endRecord();
   * }
   */
  global.embroideryOutline = function (offsetDistance, threadIndex = _strokeThreadIndex, outlineType = "convex", cornerRadius = 0) {
    return embroideryOutline(offsetDistance, threadIndex, outlineType, cornerRadius, getEmbroideryState());
  };

  /**
   * Creates an outline around specified stitch data at a specified offset distance.
   * @method embroideryOutlineFromPath
   * @for p5
   * @param {Array} stitchDataArray - Array of stitch data objects (each with x, y coordinates)
   * @param {number} offsetDistance - Distance in mm to offset the outline from the path
   * @param {number} [threadIndex] - Thread index to add the outline to (defaults to current stroke thread)
   * @param {string} [outlineType='convex'] - Type of outline ('convex', 'bounding', 'scale')
   * @param {boolean} [applyTransform=true] - Whether to apply current transformation to the outline
   * @param {number} [cornerRadius=0] - Corner radius in mm for bounding box outlines (only applies to 'bounding' type)
   * @returns {Array} Array of outline points {x, y}
   * @example
   * function setup() {
   *   createCanvas(400, 400);
   *   beginRecord(this);
   *   // Create some stitch data
   *   let pathData = [{x: 50, y: 50}, {x: 100, y: 50}, {x: 100, y: 100}];
   *   let outlinePoints = embroideryOutlineFromPath(pathData, 5); // Add 5mm outline
   *   let roundedOutline = embroideryOutlineFromPath(pathData, 8, 0, "bounding", true, 3); // 8mm bounding box with 3mm corners
   *   // Use the outline points for further processing
   *   endRecord();
   * }
   */
  global.embroideryOutlineFromPath = function (
    stitchDataArray,
    offsetDistance,
    threadIndex = _strokeThreadIndex,
    outlineType = "convex",
    applyTransform = true,
    cornerRadius = 0,
  ) {
    return embroideryOutlineFromPath(
      stitchDataArray,
      offsetDistance,
      threadIndex,
      outlineType,
      applyTransform,
      cornerRadius,
      getEmbroideryState()
    );
  };

  /**
   * Creates and exports an outline from a specified thread index with the given offset.
   * @method exportOutline
   * @for p5
   * @param {number} threadIndex - Index of the thread to create outline from
   * @param {number} offsetDistance - Distance in mm to offset the outline
   * @param {string} filename - Output filename with extension (supports .png, .svg, .gcode, .dst)
   * @param {string} [outlineType='convex'] - Type of outline ('convex', 'bounding', 'scale')
   * @returns {Promise<boolean>} Promise that resolves to true if export was successful
   * @example
   * function setup() {
   *   createCanvas(400, 400);
   *   beginRecord(this);
   *   // Draw embroidery patterns
   *   circle(50, 50, 20);
   *   endRecord();
   *   
   *   // Export outline of thread 0 with 5mm offset as SVG
   *   exportOutline(0, 5, "outline.svg");
   *   
   *   // Export outline with bounding box type as G-code
   *   exportOutline(0, 10, "cut-outline.gcode", "bounding");
   * }
   */
  global.exportOutline = async function (threadIndex, offsetDistance, filename, outlineType = "convex") {
    return await exportOutline(threadIndex, offsetDistance, filename, outlineType, getEmbroideryState());
  };

  /**
   * Exports only the specified thread path as SVG without creating an outline.
   * @method exportSVGFromPath
   * @for p5
   * @deprecated Use exportSVG() with threads option instead
   * @param {number} threadIndex - Index of the thread to export
   * @param {string} filename - Output filename with .svg extension
   * @param {Object} [options={}] - Export options
   * @returns {Promise<boolean>} Promise that resolves to true if export was successful
   * @example
   * function setup() {
   *   createCanvas(400, 400);
   *   beginRecord(this);
   *   
   *   // Thread 0 - Red circle
   *   stroke(255, 0, 0);
   *   circle(50, 50, 20);
   *   
   *   // Thread 1 - Blue square  
   *   stroke(0, 0, 255);
   *   rect(30, 30, 40, 40);
   *   
   *   endRecord();
   *   
   *   // Old way (deprecated):
   *   exportSVGFromPath(0, "thread0-path.svg");
   *   
   *   // New way (recommended):
   *   exportSVG("thread0-path.svg", { threads: [0] });
   * }
   */
  global.exportSVGFromPath = async function (threadIndex, filename, options = {}) {
    if (!_stitchData || !_stitchData.threads) {
      console.warn("🪡 p5.embroider says: No embroidery data to export");
      return false;
    }
    return await exportSVGFromPath(threadIndex, filename, _stitchData, options);
  };
})(typeof globalThis !== "undefined" ? globalThis : window);


/**
 * Creates straight line stitches from an array of path points
 * @private
 * @param {Array<{x: number, y: number}>} pathPoints - Array of path points in mm
 * @param {Object} stitchSettings - Settings for the stitches
 * @returns {Array<{x: number, y: number}>} Array of stitch points in mm
 */
function straightLineStitchFromPath(pathPoints, stitchSettings = _embroiderySettings) {
  if (!pathPoints || pathPoints.length < 2) {
    console.warn("Cannot create straight stitching from insufficient path points");
    return [];
  }

  const result = [];

  // Process each segment between consecutive points
  for (let i = 0; i < pathPoints.length - 1; i++) {
    const p1 = pathPoints[i];
    const p2 = pathPoints[i + 1];

    // For the first segment, include the starting point
    if (i === 0) {
      result.push({
        x: p1.x,
        y: p1.y,
      });
    }

    // Calculate segment properties
    const dx = p2.x - p1.x;
    const dy = p2.y - p1.y;
    const distance = Math.sqrt(dx * dx + dy * dy);

    // Skip if the segment is too short
    if (distance < stitchSettings.minStitchLength) {
      // Still include the endpoint
      result.push({
        x: p2.x,
        y: p2.y,
      });
      continue;
    }

    // Calculate number of stitches for this segment
    let baseStitchLength = stitchSettings.stitchLength;
    let numStitches = Math.floor(distance / baseStitchLength);
    let currentDistance = 0;

    // Create intermediate stitches along this segment
    for (let j = 0; j < numStitches; j++) {
      // Add noise to stitch length if specified
      let stitchLength = baseStitchLength;
      if (stitchSettings.resampleNoise > 0) {
        let noise = (Math.random() * 2 - 1) * stitchSettings.resampleNoise;
        stitchLength *= 1 + noise;
      }

      // Update cumulative distance
      currentDistance += stitchLength;
      let t = Math.min(currentDistance / distance, 1);

      // Add the stitch point
      result.push({
        x: p1.x + dx * t,
        y: p1.y + dy * t,
      });
    }

    // Add endpoint of this segment
    let remainingDistance = distance - currentDistance;
    if (remainingDistance > stitchSettings.minStitchLength || numStitches === 0) {
      result.push({
        x: p2.x,
        y: p2.y,
      });
    }
  }

  if (_DEBUG) console.log("Generated straight line path stitches:", result);
  return result;
}<|MERGE_RESOLUTION|>--- conflicted
+++ resolved
@@ -1233,16 +1233,11 @@
           threadIndex = _stitchData.threads.length - 1;
         }
 
-<<<<<<< HEAD
-        // Note: Color changes are handled automatically during export
-        // Manual trimThread() calls can still be made if needed
-=======
         // If we're changing to a different thread and have existing stitches,
         // add a thread trim command at the current position
         // if (_strokeThreadIndex !== threadIndex && _stitchData.threads[_strokeThreadIndex] !== undefined) {
         //   trimThread();
         // }
->>>>>>> da7d4294
 
         // Set the current thread index
         _strokeThreadIndex = threadIndex;
