--- conflicted
+++ resolved
@@ -5318,10 +5318,6 @@
               stitches = straightLineStitchFromPath(transformedPathPoints, _strokeSettings);
             }
 
-<<<<<<< HEAD
-          // Note: Color changes are handled automatically during export
-          // Manual trimThread() calls can still be made if needed
-=======
             // Add the ellipse stitches
             _stitchData.threads[_strokeThreadIndex].runs.push(stitches);
 
@@ -5338,7 +5334,6 @@
         }
       };
     }
->>>>>>> da7d4294
 
     /**
      * Overrides p5.js circle() function to record embroidery stitches.
