--- conflicted
+++ resolved
@@ -3,16 +3,10 @@
 *.dst
 *.gcode
 docs/devdoc/*
-<<<<<<< HEAD
-_Claude
-.claude/
-Claude.md
-=======
 .vscode/*
 CLAUDE.md
 _Claude/*
 _WIP/*
->>>>>>> da7d4294
 
 # macOS
 .DS_Store
